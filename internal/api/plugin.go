--- conflicted
+++ resolved
@@ -219,7 +219,6 @@
 		))
 	}
 
-<<<<<<< HEAD
 	if take > 100 {
 		take = 100
 	}
@@ -241,11 +240,7 @@
 		return c.JSON(http.StatusForbidden, NewErrorResponse(http.StatusForbidden, "public key mismatch", ""))
 	}
 
-	//TODO: use tx_indexer service to get transaction history
-	policyHistory, err := s.policyService.GetPluginPolicyTransactionHistory(c.Request().Context(), policyID, take, skip)
-=======
 	txs, totalCount, err := s.txIndexerService.GetByPolicyID(c.Request().Context(), policyUUID, skip, take)
->>>>>>> 22051964
 	if err != nil {
 		s.logger.WithError(err).Errorf("s.txIndexerService.GetByPolicyID: %s", policyID)
 		return c.JSON(http.StatusInternalServerError, NewErrorResponse(
