package api

import (
	"encoding/hex"
	"encoding/json"
	"fmt"
	"net/http"
	"strings"

	"github.com/google/uuid"
	"github.com/labstack/echo/v4"
	v1 "github.com/vultisig/commondata/go/vultisig/vault/v1"
	"github.com/vultisig/mobile-tss-lib/tss"

	"github.com/vultisig/verifier/common"
	"github.com/vultisig/verifier/internal/sigutil"
	"github.com/vultisig/verifier/types"
)

type ErrorResponse struct {
	Message string `json:"message"`
}

func NewErrorResponse(message string) ErrorResponse {
	return ErrorResponse{
		Message: message,
	}
}
func (s *Server) CreatePluginPolicy(c echo.Context) error {
	var policy types.PluginPolicy
	if err := c.Bind(&policy); err != nil {
		return fmt.Errorf("fail to parse request, err: %w", err)
	}
	if policy.ID.String() == "" {
		policy.ID = uuid.New()
	}
	// TODO: validate if the policy is correct
	if !s.verifyPolicySignature(policy, false) {
		s.logger.Error("invalid policy signature")
		return c.JSON(http.StatusBadRequest, NewErrorResponse("Invalid policy signature"))
	}

	newPolicy, err := s.policyService.CreatePolicy(c.Request().Context(), policy)
	if err != nil {
		s.logger.Errorf("failed to create plugin policy: %s", err)
		return c.JSON(http.StatusInternalServerError, NewErrorResponse("failed to create policy"))
	}

	return c.JSON(http.StatusOK, newPolicy)
}
func (s *Server) getVault(publicKeyECDSA string) (*v1.Vault, error) {
	if len(s.cfg.EncryptionSecret) == 0 {
		return nil, fmt.Errorf("no encryption secret")
	}
	fileName := common.GetVaultBackupFilename(publicKeyECDSA)
	vaultContent, err := s.vaultStorage.GetVault(fileName)
	if err != nil {
		s.logger.WithError(err).Error("fail to get vault")
		return nil, fmt.Errorf("failed to get vault")
	}
	if vaultContent == nil {
		s.logger.Error("vault not found")
		return nil, fmt.Errorf("vault not found")
	}

	v, err := common.DecryptVaultFromBackup(s.cfg.EncryptionSecret, vaultContent)
	if err != nil {
		return nil, fmt.Errorf("failed to decrypt vault,err: %w", err)
	}
	return v, nil
}

func (s *Server) verifyPolicySignature(policy types.PluginPolicy, update bool) bool {
	msgHex, err := policyToMessageHex(policy, update)
	if err != nil {
		s.logger.Errorf("failed to convert policy to message hex: %s", err)
		return false
	}

	signatureBytes, err := hex.DecodeString(strings.TrimPrefix(policy.Signature, "0x"))
	if err != nil {
		s.logger.WithError(err).Error("failed to decode signature bytes")
		return false
	}
	vault, err := s.getVault(policy.PublicKey)
	if err != nil {
		s.logger.WithError(err).Error("fail to get vault")
		return false
	}

	derivedPublicKey, err := tss.GetDerivedPubKey(vault.PublicKeyEcdsa, vault.HexChainCode, common.Ethereum.GetDerivePath(), false)
	if err != nil {
		s.logger.WithError(err).Error("failed to get derived public key")
		return false
	}

<<<<<<< HEAD
	isVerified, err := sigutil.VerifySignature(derivedPublicKey, msgBytes, signatureBytes)
=======
	// TODO: We might use ETH key to sign the policy, thus let's get the ETH public key
	isVerified, err := sigutil.VerifySignature(policy.PublicKey, msgHex, signatureBytes)
>>>>>>> 59b484e6
	if err != nil {
		s.logger.Errorf("failed to verify signature: %s", err)
		return false
	}
	return isVerified
}

func policyToMessageHex(policy types.PluginPolicy, isUpdate bool) (string, error) {
	if !isUpdate {
		policy.ID = uuid.Nil
	}
	// signature is not part of the message that is signed
	policy.Signature = ""

	serializedPolicy, err := json.Marshal(policy)
	if err != nil {
		return "", fmt.Errorf("failed to serialize policy")
	}

	return hex.EncodeToString(serializedPolicy), nil
}

func (s *Server) UpdatePluginPolicyById(c echo.Context) error {
	var policy types.PluginPolicy
	if err := c.Bind(&policy); err != nil {
		return fmt.Errorf("fail to parse request, err: %w", err)
	}

	if !s.verifyPolicySignature(policy, true) {
		s.logger.Error("invalid policy signature")
		return c.JSON(http.StatusForbidden, NewErrorResponse("Invalid policy signature"))
	}

	updatedPolicy, err := s.policyService.UpdatePolicy(c.Request().Context(), policy)
	if err != nil {
		s.logger.Errorf("failed to update plugin policy: %s", err)
		return c.JSON(http.StatusInternalServerError,
			NewErrorResponse(fmt.Sprintf("failed to update policy: %s", policy.ID)))
	}

	return c.JSON(http.StatusOK, updatedPolicy)
}

func (s *Server) DeletePluginPolicyById(c echo.Context) error {
	var reqBody struct {
		Signature string `json:"signature"`
	}

	if err := c.Bind(&reqBody); err != nil {
		return fmt.Errorf("fail to parse request, err: %w", err)
	}

	policyID := c.Param("policyId")
	if policyID == "" {
		return c.JSON(http.StatusBadRequest, NewErrorResponse("invalid policy ID"))
	}
	policyUUID, err := uuid.Parse(policyID)
	if err != nil {
		s.logger.Errorf("failed to parse policy ID: %s", err)
		return c.JSON(http.StatusBadRequest, NewErrorResponse("invalid policy ID"))
	}
	policy, err := s.policyService.GetPluginPolicy(c.Request().Context(), policyUUID)
	if err != nil {
		s.logger.Errorf("failed to get plugin policy: %s", err)
		return c.JSON(http.StatusInternalServerError, NewErrorResponse("fail to delete policy"))
	}
	// This is because we have different signature stored in the database.
	policy.Signature = reqBody.Signature

	if !s.verifyPolicySignature(policy, true) {
		s.logger.Error("invalid policy signature")
		return c.JSON(http.StatusBadRequest, NewErrorResponse("Invalid policy"))
	}

	if err := s.policyService.DeletePolicy(c.Request().Context(), policyUUID, policy.PluginID, reqBody.Signature); err != nil {
		s.logger.Errorf("failed to delete plugin policy: %s", err)

		return c.JSON(http.StatusInternalServerError, NewErrorResponse("failed to delete policy"))
	}

	return c.NoContent(http.StatusOK)
}
func (s *Server) GetPluginPolicyById(c echo.Context) error {
	policyID := c.Param("policyId")
	if policyID == "" {
		return c.JSON(http.StatusBadRequest, NewErrorResponse("Invalid policy ID"))
	}
	policyUUID, err := uuid.Parse(policyID)
	if err != nil {
		s.logger.Errorf("failed to parse policy ID: %s", err)
		return c.JSON(http.StatusBadRequest, NewErrorResponse("Invalid policy ID"))
	}
	policy, err := s.policyService.GetPluginPolicy(c.Request().Context(), policyUUID)
	if err != nil {
		s.logger.Errorf("failed to get plugin policy: %s,id:%s", err, policyUUID)
		return c.JSON(http.StatusInternalServerError, NewErrorResponse("failed to get policy"))
	}
	return c.JSON(http.StatusOK, policy)
}

func (s *Server) GetAllPluginPolicies(c echo.Context) error {
	publicKey := c.Param("public_key")
	if publicKey == "" {
		return c.JSON(http.StatusBadRequest, NewErrorResponse("invalid public key"))
	}

	pluginType := c.Param("plugin_type")
	if pluginType == "" {
		return c.JSON(http.StatusBadRequest, NewErrorResponse("invalid plugin type"))
	}

	policies, err := s.policyService.GetPluginPolicies(c.Request().Context(), types.PluginID(pluginType), publicKey)
	if err != nil {
		s.logger.Errorf("failed to get policies for public_key: %s,plugin_type: %s,err: %s", publicKey, pluginType, err)
		return c.JSON(http.StatusInternalServerError, NewErrorResponse("failed to get policies"))
	}
	return c.JSON(http.StatusOK, policies)
}<|MERGE_RESOLUTION|>--- conflicted
+++ resolved
@@ -94,12 +94,7 @@
 		return false
 	}
 
-<<<<<<< HEAD
-	isVerified, err := sigutil.VerifySignature(derivedPublicKey, msgBytes, signatureBytes)
-=======
-	// TODO: We might use ETH key to sign the policy, thus let's get the ETH public key
-	isVerified, err := sigutil.VerifySignature(policy.PublicKey, msgHex, signatureBytes)
->>>>>>> 59b484e6
+	isVerified, err := sigutil.VerifySignature(derivedPublicKey, msgHex, signatureBytes)
 	if err != nil {
 		s.logger.Errorf("failed to verify signature: %s", err)
 		return false
