plugins:
  - id: vultisig-dca-0000
    title: Recurring Swaps
    description: Automate your long-term investments with the Recurring Swaps app. Securely and automatically convert any Vultisig-supported asset into any other asset on a recurring schedule. Define the asset, amount, and time interval. Your vault executes the schedule without the need for third parties, contracts or bots.
<<<<<<< HEAD
    server_endpoint: https://plugin-dca-swap.lb.services.1conf.com
=======
    server_endpoint: https://plugin-dca-swap.prod.plugins.vultisig.com
>>>>>>> b9771110
    category: app
    logo_url: https://raw.githubusercontent.com/vultisig/verifier/main/assets/plugins/recurring_swap/icon.jpg
    thumbnail_url: https://raw.githubusercontent.com/vultisig/verifier/main/assets/plugins/recurring_swap/banner.jpg
    audited: true
    features:
    - Automated Dollar Cost Averaging processing
    - Recurring Swaps from any Vultisig supported Asset to any Asset
    - Fully Flexible Scheduling
    - Automatic Execution
    faqs:
      - question: What are recurring swaps?
        answer: A recurring swap is a dollar-cost averaging (DCA) strategy in which you invest a fixed amount in an asset at regular intervals, regardless of the current price. With the Recurring Swaps App, this process is fully automated. You choose the assets, amounts, and time intervals in advance, and your purchases are executed automatically after setup. No manual input is needed, making the app well-suited for long-term investing or strategic on-chain executions.
      - question: How does the Recurring Swaps App work?
        answer: As with all Vultisig apps, you install the app and grant it permissions for specific DCA automations. Each automation is independent and will only execute trades according to the parameters you define (from asset, to asset, amount, and time interval). If you want to stop a DCA automation, you can simply delete it and no further trades will be executed.
      - question: What are the risks or what can I lose by using Reoccurring Swaps?
        answer: You still bear the full market risk of the assets you choose to DCA into. Their value can go down as well as up, and you may lose some or all of the amount you invest. The DCA app only automates your recurring trades; it does not remove or reduce price risk. Also, Vultisig does not have a global overview of your strategies or timing, so you are responsible for reviewing and managing your DCA setups.
      - question: What fees apply, or minimum amounts apply when using the Reoccurring Swaps App?
        answer: A fixed fee of $0.50 USDC per executed trade is charged and added to your account’s fee balance. As with all Vultisig apps, the Fee Management app will deduct the accumulated balance on the due date, which you can see in the Billing section of the app store. There is no minimum DCA amount – you are free to DCA any amount you like.

  - id: vultisig-recurring-sends-0000
    title: Recurring Sends
    description: Automate your outgoing transfers with the Recurring Sends App. Securely schedule recurring payments to any address, for any asset supported in Vultisig. Set the destination, amount, and interval. Your devices approve the setup, and your vault handles the execution automatically.
<<<<<<< HEAD
    server_endpoint: https://plugin-dca-send.lb.services.1conf.com
=======
    server_endpoint: https://plugin-dca-send.prod.plugins.vultisig.com
>>>>>>> b9771110
    category: app
    logo_url: https://raw.githubusercontent.com/vultisig/verifier/main/assets/plugins/recurring_send/icon.jpg
    thumbnail_url: https://raw.githubusercontent.com/vultisig/verifier/main/assets/plugins/recurring_send/banner.jpg
    audited: true
    features:
      - Automated Recurring Sends
      - Works Across All Supported Assets
      - Fully Flexible Scheduling
      - Automatic Execution
    faqs:
      - question: What are recurring sends?
        answer: Recurring sends let you automatically transfer crypto at regular intervals. You choose the asset, amount, recipient, and timing, and your vault handles the execution.
      - question: How does the Recurring Sends App work?
        answer: |
          You configure a recurring send with:
          - Asset
          - Amount
          - Recipient address
          - Frequency / interval
          Your devices approve the setup using multi-device MPC.

          After that, the vault executes each send automatically until the schedule is deleted.
      - question: Is it safe to automate sends?
        answer: |
          Yes - every automation is secured by your device quorum.

          Vultisig never stores private keys, and no external service can initiate or alter your automations.
      - question: What can I use recurring sends for?
        answer: |
          Common use cases include:
          - Paying contributors or team members
          - Automating savings across wallets
          - Funding a cold wallet at intervals
          - Sending weekly or monthly allowances
          - Recurring donations or subscriptions
          - Treasury operations<|MERGE_RESOLUTION|>--- conflicted
+++ resolved
@@ -2,11 +2,7 @@
   - id: vultisig-dca-0000
     title: Recurring Swaps
     description: Automate your long-term investments with the Recurring Swaps app. Securely and automatically convert any Vultisig-supported asset into any other asset on a recurring schedule. Define the asset, amount, and time interval. Your vault executes the schedule without the need for third parties, contracts or bots.
-<<<<<<< HEAD
-    server_endpoint: https://plugin-dca-swap.lb.services.1conf.com
-=======
     server_endpoint: https://plugin-dca-swap.prod.plugins.vultisig.com
->>>>>>> b9771110
     category: app
     logo_url: https://raw.githubusercontent.com/vultisig/verifier/main/assets/plugins/recurring_swap/icon.jpg
     thumbnail_url: https://raw.githubusercontent.com/vultisig/verifier/main/assets/plugins/recurring_swap/banner.jpg
@@ -29,11 +25,7 @@
   - id: vultisig-recurring-sends-0000
     title: Recurring Sends
     description: Automate your outgoing transfers with the Recurring Sends App. Securely schedule recurring payments to any address, for any asset supported in Vultisig. Set the destination, amount, and interval. Your devices approve the setup, and your vault handles the execution automatically.
-<<<<<<< HEAD
-    server_endpoint: https://plugin-dca-send.lb.services.1conf.com
-=======
     server_endpoint: https://plugin-dca-send.prod.plugins.vultisig.com
->>>>>>> b9771110
     category: app
     logo_url: https://raw.githubusercontent.com/vultisig/verifier/main/assets/plugins/recurring_send/icon.jpg
     thumbnail_url: https://raw.githubusercontent.com/vultisig/verifier/main/assets/plugins/recurring_send/banner.jpg
