package service_test

import (
	"testing"
	"time"

	"context"

	"github.com/google/uuid"
	"github.com/jackc/pgx/v5"
<<<<<<< HEAD
	"github.com/jackc/pgx/v5/pgconn"
	"github.com/jackc/pgx/v5/pgxpool"
=======
>>>>>>> 2a13a5b8
	itypes "github.com/vultisig/verifier/internal/types"
	"github.com/vultisig/verifier/types"

	"github.com/vultisig/verifier/internal/service"

	"github.com/golang-jwt/jwt/v5"
	"github.com/jackc/pgx/v5/pgconn"
	"github.com/jackc/pgx/v5/pgxpool"
	"github.com/sirupsen/logrus"
	"github.com/stretchr/testify/assert"
	"github.com/stretchr/testify/mock"
)

const testPublicKey = "0x1234567890abcdef1234567890abcdef1234567890abcdef1234567890abcdef"

var testLogger = logrus.New()

// MockDatabaseStorage is a mock implementation of storage.DatabaseStorage
type MockDatabaseStorage struct {
	mock.Mock
}

// noopTx is a lightweight transaction stub that satisfies pgx.Tx interface
type noopTx struct{}

func (t *noopTx) Begin(_ context.Context) (pgx.Tx, error) { return t, nil }
func (t *noopTx) Commit(_ context.Context) error          { return nil }
func (t *noopTx) Rollback(_ context.Context) error        { return nil }
func (t *noopTx) Exec(_ context.Context, _ string, _ ...interface{}) (pgconn.CommandTag, error) {
	return pgconn.CommandTag{}, nil
}
func (t *noopTx) Query(_ context.Context, _ string, _ ...interface{}) (pgx.Rows, error) {
	return nil, nil
}
func (t *noopTx) QueryRow(_ context.Context, _ string, _ ...interface{}) pgx.Row {
	return nil
}
func (t *noopTx) Conn() *pgx.Conn {
	return nil
}
func (t *noopTx) CopyFrom(_ context.Context, _ pgx.Identifier, _ []string, _ pgx.CopyFromSource) (int64, error) {
	return 0, nil
}
func (t *noopTx) LargeObjects() pgx.LargeObjects {
	return pgx.LargeObjects{}
}
func (t *noopTx) Prepare(_ context.Context, _ string, _ string) (*pgconn.StatementDescription, error) {
	return nil, nil
}
func (t *noopTx) SendBatch(_ context.Context, _ *pgx.Batch) pgx.BatchResults {
	return nil
}

// mockPool is a lightweight pool stub that satisfies pgxpool.Pool interface
type mockPool struct {
	pgxpool.Pool
}

func (m *mockPool) Begin(ctx context.Context) (pgx.Tx, error) {
	return &noopTx{}, nil
}

func (m *mockPool) BeginTx(ctx context.Context, txOptions pgx.TxOptions) (pgx.Tx, error) {
	return &noopTx{}, nil
}

func (m *mockPool) Acquire(ctx context.Context) (*pgxpool.Conn, error) {
	return nil, nil
}

func (m *mockPool) AcquireAllIdle(ctx context.Context) []*pgxpool.Conn {
	return nil
}

func (m *mockPool) AcquireFunc(ctx context.Context, f func(*pgxpool.Conn) error) error {
	return nil
}

func (m *mockPool) BeginFunc(ctx context.Context, f func(pgx.Tx) error) error {
	return nil
}

func (m *mockPool) BeginTxFunc(ctx context.Context, txOptions pgx.TxOptions, f func(pgx.Tx) error) error {
	return nil
}

func (m *mockPool) Close() {}

func (m *mockPool) Config() *pgxpool.Config {
	return nil
}

func (m *mockPool) Exec(ctx context.Context, sql string, arguments ...interface{}) (pgconn.CommandTag, error) {
	return pgconn.CommandTag{}, nil
}

func (m *mockPool) Query(ctx context.Context, sql string, args ...interface{}) (pgx.Rows, error) {
	return nil, nil
}

func (m *mockPool) QueryRow(ctx context.Context, sql string, args ...interface{}) pgx.Row {
<<<<<<< HEAD
	return nil
}

func (m *mockPool) SendBatch(ctx context.Context, b *pgx.Batch) pgx.BatchResults {
	return nil
}

func (m *mockPool) CopyFrom(ctx context.Context, tableName pgx.Identifier, columnNames []string, rowSrc pgx.CopyFromSource) (int64, error) {
	return 0, nil
}

func (m *mockPool) Ping(ctx context.Context) error {
	return nil
}

=======
	return nil
}

func (m *mockPool) SendBatch(ctx context.Context, b *pgx.Batch) pgx.BatchResults {
	return nil
}

func (m *mockPool) CopyFrom(ctx context.Context, tableName pgx.Identifier, columnNames []string, rowSrc pgx.CopyFromSource) (int64, error) {
	return 0, nil
}

func (m *mockPool) Ping(ctx context.Context) error {
	return nil
}

>>>>>>> 2a13a5b8
func (m *mockPool) Stat() *pgxpool.Stat {
	return nil
}

func (m *MockDatabaseStorage) Pool() *pgxpool.Pool {
	return &mockPool{}
}

func (m *MockDatabaseStorage) FindUserById(ctx context.Context, userId string) (*itypes.User, error) {
	args := m.Called(ctx, userId)
	if args.Get(0) == nil {
		return nil, args.Error(1)
	}
	return args.Get(0).(*itypes.User), args.Error(1)
}

func (m *MockDatabaseStorage) FindUserByName(ctx context.Context, username string) (*itypes.UserWithPassword, error) {
	args := m.Called(ctx, username)
	if args.Get(0) == nil {
		return nil, args.Error(1)
	}
	return args.Get(0).(*itypes.UserWithPassword), args.Error(1)
}

func (m *MockDatabaseStorage) CreateVaultToken(ctx context.Context, token itypes.VaultTokenCreate) (*itypes.VaultToken, error) {
	args := m.Called(ctx, token)
	if args.Get(0) == nil {
		return nil, args.Error(1)
	}
	return args.Get(0).(*itypes.VaultToken), args.Error(1)
}

func (m *MockDatabaseStorage) GetVaultToken(ctx context.Context, tokenID string) (*itypes.VaultToken, error) {
	args := m.Called(ctx, tokenID)
	if args.Get(0) == nil {
		return nil, args.Error(1)
	}
	return args.Get(0).(*itypes.VaultToken), args.Error(1)
}

func (m *MockDatabaseStorage) RevokeVaultToken(ctx context.Context, tokenID string) error {
	args := m.Called(ctx, tokenID)
	return args.Error(0)
}

func (m *MockDatabaseStorage) RevokeAllVaultTokens(ctx context.Context, publicKey string) error {
	args := m.Called(ctx, publicKey)
	return args.Error(0)
}

func (m *MockDatabaseStorage) UpdateVaultTokenLastUsed(ctx context.Context, tokenID string) error {
	args := m.Called(ctx, tokenID)
	return args.Error(0)
}

func (m *MockDatabaseStorage) GetActiveVaultTokens(ctx context.Context, publicKey string) ([]itypes.VaultToken, error) {
	args := m.Called(ctx, publicKey)
	if args.Get(0) == nil {
		return nil, args.Error(1)
	}
	return args.Get(0).([]itypes.VaultToken), args.Error(1)
}

// AddPluginPolicySync is a stub to satisfy the DatabaseStorage interface
func (m *MockDatabaseStorage) AddPluginPolicySync(ctx context.Context, tx pgx.Tx, policy itypes.PluginPolicySync) error {
	args := m.Called(ctx, tx, policy)
	return args.Error(0)
}

// Close is a stub to satisfy the DatabaseStorage interface
func (m *MockDatabaseStorage) Close() error {
	return nil
}

// CountTransactions is a stub to satisfy the DatabaseStorage interface
func (m *MockDatabaseStorage) CountTransactions(ctx context.Context, policyID uuid.UUID, status itypes.TransactionStatus, txType string) (int64, error) {
	args := m.Called(ctx, policyID, status, txType)
	if args.Get(0) == nil {
		return 0, args.Error(1)
	}
	return args.Get(0).(int64), args.Error(1)
}

// CreatePlugin is a stub to satisfy the DatabaseStorage interface
func (m *MockDatabaseStorage) CreatePlugin(ctx context.Context, pluginDto itypes.PluginCreateDto) (*itypes.Plugin, error) {
	args := m.Called(ctx, pluginDto)
	if args.Get(0) == nil {
		return nil, args.Error(1)
	}
	return args.Get(0).(*itypes.Plugin), args.Error(1)
}

// CreatePricing is a stub to satisfy the DatabaseStorage interface
func (m *MockDatabaseStorage) CreatePricing(ctx context.Context, pricingDto itypes.PricingCreateDto) (*itypes.Pricing, error) {
	args := m.Called(ctx, pricingDto)
	if args.Get(0) == nil {
		return nil, args.Error(1)
	}
	return args.Get(0).(*itypes.Pricing), args.Error(1)
}

// CreateTransactionHistory is a stub to satisfy the DatabaseStorage interface
func (m *MockDatabaseStorage) CreateTransactionHistory(ctx context.Context, tx itypes.TransactionHistory) (uuid.UUID, error) {
	args := m.Called(ctx, tx)
	if args.Get(0) == nil {
		return uuid.Nil, args.Error(1)
	}
	return args.Get(0).(uuid.UUID), args.Error(1)
}

// CreateTransactionHistoryTx is a stub to satisfy the DatabaseStorage interface
func (m *MockDatabaseStorage) CreateTransactionHistoryTx(ctx context.Context, dbTx pgx.Tx, tx itypes.TransactionHistory) (uuid.UUID, error) {
	args := m.Called(ctx, dbTx, tx)
	if args.Get(0) == nil {
		return uuid.Nil, args.Error(1)
	}
	return args.Get(0).(uuid.UUID), args.Error(1)
}

func (m *MockDatabaseStorage) DeletePluginById(ctx context.Context, id uuid.UUID) error {
	args := m.Called(ctx, id)
	return args.Error(0)
}

func (m *MockDatabaseStorage) FindPluginById(ctx context.Context, id uuid.UUID) (*itypes.Plugin, error) {
	args := m.Called(ctx, id)
	if args.Get(0) == nil {
		return nil, args.Error(1)
	}
	return args.Get(0).(*itypes.Plugin), args.Error(1)
}

func (m *MockDatabaseStorage) FindPlugins(ctx context.Context, take int, skip int, sort string) (itypes.PluginsDto, error) {
	args := m.Called(ctx, take, skip, sort)
<<<<<<< HEAD
=======
	if args.Get(0) == nil {
		return itypes.PluginsDto{}, args.Error(1)
	}
>>>>>>> 2a13a5b8
	return args.Get(0).(itypes.PluginsDto), args.Error(1)
}

func (m *MockDatabaseStorage) UpdatePlugin(ctx context.Context, id uuid.UUID, updates itypes.PluginUpdateDto) (*itypes.Plugin, error) {
	args := m.Called(ctx, id, updates)
	if args.Get(0) == nil {
		return nil, args.Error(1)
	}
	return args.Get(0).(*itypes.Plugin), args.Error(1)
}

func (m *MockDatabaseStorage) GetPluginPolicy(ctx context.Context, id uuid.UUID) (types.PluginPolicy, error) {
	args := m.Called(ctx, id)
	if args.Get(0) == nil {
		return types.PluginPolicy{}, args.Error(1)
	}
	return args.Get(0).(types.PluginPolicy), args.Error(1)
}

func (m *MockDatabaseStorage) GetAllPluginPolicies(ctx context.Context, publicKey string, pluginType string) ([]types.PluginPolicy, error) {
	args := m.Called(ctx, publicKey, pluginType)
	if args.Get(0) == nil {
		return nil, args.Error(1)
	}
	return args.Get(0).([]types.PluginPolicy), args.Error(1)
}

func (m *MockDatabaseStorage) DeletePluginPolicyTx(ctx context.Context, dbTx pgx.Tx, id uuid.UUID) error {
	args := m.Called(ctx, dbTx, id)
	return args.Error(0)
}

func (m *MockDatabaseStorage) InsertPluginPolicyTx(ctx context.Context, dbTx pgx.Tx, policy types.PluginPolicy) (*types.PluginPolicy, error) {
	args := m.Called(ctx, dbTx, policy)
	if args.Get(0) == nil {
		return nil, args.Error(1)
	}
	return args.Get(0).(*types.PluginPolicy), args.Error(1)
}

func (m *MockDatabaseStorage) UpdatePluginPolicyTx(ctx context.Context, dbTx pgx.Tx, policy types.PluginPolicy) (*types.PluginPolicy, error) {
	args := m.Called(ctx, dbTx, policy)
	if args.Get(0) == nil {
		return nil, args.Error(1)
	}
	return args.Get(0).(*types.PluginPolicy), args.Error(1)
}

func (m *MockDatabaseStorage) FindPricingById(ctx context.Context, id uuid.UUID) (*itypes.Pricing, error) {
	args := m.Called(ctx, id)
	if args.Get(0) == nil {
		return nil, args.Error(1)
	}
	return args.Get(0).(*itypes.Pricing), args.Error(1)
}

func (m *MockDatabaseStorage) DeletePricingById(ctx context.Context, id uuid.UUID) error {
	args := m.Called(ctx, id)
	return args.Error(0)
}

func (m *MockDatabaseStorage) UpdateTransactionStatusTx(ctx context.Context, dbTx pgx.Tx, txID uuid.UUID, status itypes.TransactionStatus, metadata map[string]interface{}) error {
	args := m.Called(ctx, dbTx, txID, status, metadata)
	return args.Error(0)
}

func (m *MockDatabaseStorage) GetTransactionHistory(ctx context.Context, policyID uuid.UUID, transactionType string, take int, skip int) ([]itypes.TransactionHistory, error) {
	args := m.Called(ctx, policyID, transactionType, take, skip)
	if args.Get(0) == nil {
		return nil, args.Error(1)
	}
	return args.Get(0).([]itypes.TransactionHistory), args.Error(1)
}

func (m *MockDatabaseStorage) GetTransactionByHash(ctx context.Context, txHash string) (*itypes.TransactionHistory, error) {
	args := m.Called(ctx, txHash)
	if args.Get(0) == nil {
		return nil, args.Error(1)
	}
	return args.Get(0).(*itypes.TransactionHistory), args.Error(1)
}

func (m *MockDatabaseStorage) GetPluginPolicySync(ctx context.Context, id uuid.UUID) (*itypes.PluginPolicySync, error) {
	args := m.Called(ctx, id)
	if args.Get(0) == nil {
		return nil, args.Error(1)
	}
	return args.Get(0).(*itypes.PluginPolicySync), args.Error(1)
}

func (m *MockDatabaseStorage) DeletePluginPolicySync(ctx context.Context, id uuid.UUID) error {
	args := m.Called(ctx, id)
	return args.Error(0)
}

func (m *MockDatabaseStorage) GetUnFinishedPluginPolicySyncs(ctx context.Context) ([]itypes.PluginPolicySync, error) {
	args := m.Called(ctx)
	if args.Get(0) == nil {
		return nil, args.Error(1)
	}
	return args.Get(0).([]itypes.PluginPolicySync), args.Error(1)
}

func (m *MockDatabaseStorage) UpdatePluginPolicySync(ctx context.Context, dbTx pgx.Tx, policy itypes.PluginPolicySync) error {
	args := m.Called(ctx, dbTx, policy)
	return args.Error(0)
}

func (m *MockDatabaseStorage) UpdateTransactionStatus(ctx context.Context, txID uuid.UUID, status itypes.TransactionStatus, metadata map[string]interface{}) error {
	args := m.Called(ctx, txID, status, metadata)
	return args.Error(0)
}

func TestGenerateToken(t *testing.T) {
<<<<<<< HEAD
	testCases := []struct {
		name          string
		secret        string
		publicKey     string
=======
	tests := []struct {
		name          string
		secret        string
>>>>>>> 2a13a5b8
		expectedError bool
	}{
		{
			name:          "Valid secret",
			secret:        "test-secret",
<<<<<<< HEAD
			publicKey:     "test-public-key",
=======
>>>>>>> 2a13a5b8
			expectedError: false,
		},
	}

	for _, tt := range tests {
		t.Run(tt.name, func(t *testing.T) {
			mockDB := new(MockDatabaseStorage)
<<<<<<< HEAD
			mockDB.On("CreateVaultToken", mock.Anything, mock.Anything).Return(&itypes.VaultToken{
				ID:        uuid.New().String(),
				PublicKey: tc.publicKey,
			}, nil)
=======
			authService := service.NewAuthService(tt.secret, mockDB, testLogger)
>>>>>>> 2a13a5b8

			// Setup mock expectations
			mockDB.On("CreateVaultToken", mock.Anything, mock.Anything).Return(&itypes.VaultToken{
				ID:        uuid.New().String(),
				PublicKey: "test-public-key",
			}, nil)

<<<<<<< HEAD
			if tc.expectedError {
=======
			token, err := authService.GenerateToken("test-public-key")
			if tt.expectedError {
>>>>>>> 2a13a5b8
				assert.Error(t, err)
				assert.Nil(t, token)
			} else {
				assert.NoError(t, err)
				assert.NotNil(t, token)
				assert.NotEmpty(t, token)
			}
		})
	}
}

func TestValidateToken(t *testing.T) {
	secret := "test-secret-key"
	wrongSecret := "wrong-secret-key"

	testCases := []struct {
		name        string
		setupToken  func() string
		secret      string
		shouldError bool
	}{
		{
			name: "Valid token",
			setupToken: func() string {
<<<<<<< HEAD
				mockDB := new(MockDatabaseStorage)
				mockDB.On("CreateVaultToken", mock.Anything, mock.Anything).Return(&itypes.VaultToken{
					TokenID:   "valid-token",
					IsRevoked: false,
				}, nil)
				mockDB.On("GetVaultToken", mock.Anything, mock.Anything).Return(&itypes.VaultToken{
					TokenID:   "valid-token",
					IsRevoked: false,
				}, nil)
				mockDB.On("UpdateVaultTokenLastUsed", mock.Anything, mock.Anything).Return(nil)

				auth := service.NewAuthService(secret, mockDB)
				token, _ := auth.GenerateToken("test-public-key")
=======
				auth := service.NewAuthService(secret, nil, testLogger)
				token, _ := auth.GenerateToken(testPublicKey)
>>>>>>> 2a13a5b8
				return token
			},
			secret:      secret,
			shouldError: false,
		},
		{
			name: "Expired token",
			setupToken: func() string {
				// Create a token that's already expired
				claims := &service.Claims{
					RegisteredClaims: jwt.RegisteredClaims{
						ExpiresAt: jwt.NewNumericDate(time.Now().Add(-1 * time.Hour)),
					},
				}
				token := jwt.NewWithClaims(jwt.SigningMethodHS256, claims)
				tokenString, _ := token.SignedString([]byte(secret))
				return tokenString
			},
			secret:      secret,
			shouldError: true,
		},
		{
			name: "Invalid signing method",
			setupToken: func() string {
				claims := &service.Claims{
					RegisteredClaims: jwt.RegisteredClaims{
						ExpiresAt: jwt.NewNumericDate(time.Now().Add(24 * time.Hour)),
					},
				}
				token := jwt.NewWithClaims(jwt.SigningMethodNone, claims)
				tokenString, _ := token.SignedString(jwt.UnsafeAllowNoneSignatureType)
				return tokenString
			},
			secret:      secret,
			shouldError: true,
		},
		{
			name: "Wrong secret",
			setupToken: func() string {
				mockDB := new(MockDatabaseStorage)
				mockDB.On("CreateVaultToken", mock.Anything, mock.Anything).Return(nil, nil)
				mockDB.On("GetVaultToken", mock.Anything, mock.Anything).Return(nil, nil)
				mockDB.On("UpdateVaultTokenLastUsed", mock.Anything, mock.Anything).Return(nil)

<<<<<<< HEAD
				auth := service.NewAuthService(secret, mockDB)
				var token string
				token, _ = auth.GenerateToken("test-public-key")
=======
				auth := service.NewAuthService(secret, mockDB, testLogger)
				token, _ := auth.GenerateToken(testPublicKey)
>>>>>>> 2a13a5b8
				return token
			},
			secret:      wrongSecret,
			shouldError: true,
		},
		{
			name: "Malformed token",
			setupToken: func() string {
				return "not-a-valid-token"
			},
			secret:      secret,
			shouldError: true,
		},
	}

	for _, tc := range testCases {
		t.Run(tc.name, func(t *testing.T) {
			tokenString := tc.setupToken()
<<<<<<< HEAD
			mockDB := new(MockDatabaseStorage)
			mockDB.On("GetVaultToken", mock.Anything, mock.Anything).Return(&itypes.VaultToken{
				TokenID:   "valid-token",
				IsRevoked: false,
			}, nil)
			mockDB.On("UpdateVaultTokenLastUsed", mock.Anything, mock.Anything).Return(nil)

			authService := service.NewAuthService(tc.secret, mockDB)
=======
			authService := service.NewAuthService(tc.secret, nil, testLogger)
>>>>>>> 2a13a5b8

			claims, err := authService.ValidateToken(tokenString)

			if tc.shouldError {
				assert.Error(t, err)
				assert.Nil(t, claims)
			} else {
				assert.NoError(t, err)
				assert.NotNil(t, claims)
				assert.True(t, claims.ExpiresAt.After(time.Now()))
			}
		})
	}
}

func TestRefreshToken(t *testing.T) {
	secret := "refresh-test-secret"

	testCases := []struct {
		name        string
		setupToken  func() string
		shouldError bool
	}{
		{
			name: "Valid token refresh",
			setupToken: func() string {
<<<<<<< HEAD
				mockDB := new(MockDatabaseStorage)
				mockDB.On("CreateVaultToken", mock.Anything, mock.Anything).Return(nil, nil)
				mockDB.On("GetVaultToken", mock.Anything, mock.Anything).Return(nil, nil)
				mockDB.On("UpdateVaultTokenLastUsed", mock.Anything, mock.Anything).Return(nil)
				mockDB.On("RevokeVaultToken", mock.Anything, mock.Anything).Return(nil)

				auth := service.NewAuthService(secret, mockDB)
				var token string
				token, _ = auth.GenerateToken("test-public-key")
=======
				auth := service.NewAuthService(secret, nil, testLogger)
				token, _ := auth.GenerateToken(testPublicKey)
>>>>>>> 2a13a5b8
				time.Sleep(1 * time.Second)
				return token
			},
			shouldError: false,
		},
		{
			name: "Expired token refresh",
			setupToken: func() string {
				claims := &service.Claims{
					RegisteredClaims: jwt.RegisteredClaims{
						ExpiresAt: jwt.NewNumericDate(time.Now().Add(-1 * time.Hour)),
					},
				}
				token := jwt.NewWithClaims(jwt.SigningMethodHS256, claims)
				tokenString, _ := token.SignedString([]byte(secret))
				return tokenString
			},
			shouldError: true,
		},
		{
			name: "Invalid token refresh",
			setupToken: func() string {
				return "invalid-token-string"
			},
			shouldError: true,
		},
	}

	for _, tc := range testCases {
		t.Run(tc.name, func(t *testing.T) {
			tokenString := tc.setupToken()
<<<<<<< HEAD
			mockDB := new(MockDatabaseStorage)
			mockDB.On("CreateVaultToken", mock.Anything, mock.Anything).Return(nil, nil)
			mockDB.On("GetVaultToken", mock.Anything, mock.Anything).Return(nil, nil)
			mockDB.On("UpdateVaultTokenLastUsed", mock.Anything, mock.Anything).Return(nil)
			mockDB.On("RevokeVaultToken", mock.Anything, mock.Anything).Return(nil)

			authService := service.NewAuthService(secret, mockDB)
=======
			authService := service.NewAuthService(secret, nil, testLogger)
>>>>>>> 2a13a5b8

			// For valid tokens, we need to guarantee a different ExpiresAt
			if !tc.shouldError {
				time.Sleep(1 * time.Second)
			}

			newToken, err := authService.RefreshToken(tokenString)

			if tc.shouldError {
				assert.Error(t, err)
				assert.Empty(t, newToken)
			} else {
				assert.NoError(t, err)
				assert.NotEmpty(t, newToken)
				assert.NotEqual(t, tokenString, newToken, "Refreshed token should be different from the original")

				claims, validationErr := authService.ValidateToken(newToken)
				assert.NoError(t, validationErr)
				assert.NotNil(t, claims)
			}
		})
	}
}<|MERGE_RESOLUTION|>--- conflicted
+++ resolved
@@ -8,11 +8,8 @@
 
 	"github.com/google/uuid"
 	"github.com/jackc/pgx/v5"
-<<<<<<< HEAD
 	"github.com/jackc/pgx/v5/pgconn"
 	"github.com/jackc/pgx/v5/pgxpool"
-=======
->>>>>>> 2a13a5b8
 	itypes "github.com/vultisig/verifier/internal/types"
 	"github.com/vultisig/verifier/types"
 
@@ -114,7 +111,6 @@
 }
 
 func (m *mockPool) QueryRow(ctx context.Context, sql string, args ...interface{}) pgx.Row {
-<<<<<<< HEAD
 	return nil
 }
 
@@ -130,23 +126,6 @@
 	return nil
 }
 
-=======
-	return nil
-}
-
-func (m *mockPool) SendBatch(ctx context.Context, b *pgx.Batch) pgx.BatchResults {
-	return nil
-}
-
-func (m *mockPool) CopyFrom(ctx context.Context, tableName pgx.Identifier, columnNames []string, rowSrc pgx.CopyFromSource) (int64, error) {
-	return 0, nil
-}
-
-func (m *mockPool) Ping(ctx context.Context) error {
-	return nil
-}
-
->>>>>>> 2a13a5b8
 func (m *mockPool) Stat() *pgxpool.Stat {
 	return nil
 }
@@ -281,12 +260,6 @@
 
 func (m *MockDatabaseStorage) FindPlugins(ctx context.Context, take int, skip int, sort string) (itypes.PluginsDto, error) {
 	args := m.Called(ctx, take, skip, sort)
-<<<<<<< HEAD
-=======
-	if args.Get(0) == nil {
-		return itypes.PluginsDto{}, args.Error(1)
-	}
->>>>>>> 2a13a5b8
 	return args.Get(0).(itypes.PluginsDto), args.Error(1)
 }
 
@@ -401,25 +374,16 @@
 }
 
 func TestGenerateToken(t *testing.T) {
-<<<<<<< HEAD
 	testCases := []struct {
 		name          string
 		secret        string
 		publicKey     string
-=======
-	tests := []struct {
-		name          string
-		secret        string
->>>>>>> 2a13a5b8
 		expectedError bool
 	}{
 		{
 			name:          "Valid secret",
 			secret:        "test-secret",
-<<<<<<< HEAD
 			publicKey:     "test-public-key",
-=======
->>>>>>> 2a13a5b8
 			expectedError: false,
 		},
 	}
@@ -427,14 +391,10 @@
 	for _, tt := range tests {
 		t.Run(tt.name, func(t *testing.T) {
 			mockDB := new(MockDatabaseStorage)
-<<<<<<< HEAD
 			mockDB.On("CreateVaultToken", mock.Anything, mock.Anything).Return(&itypes.VaultToken{
 				ID:        uuid.New().String(),
 				PublicKey: tc.publicKey,
 			}, nil)
-=======
-			authService := service.NewAuthService(tt.secret, mockDB, testLogger)
->>>>>>> 2a13a5b8
 
 			// Setup mock expectations
 			mockDB.On("CreateVaultToken", mock.Anything, mock.Anything).Return(&itypes.VaultToken{
@@ -442,12 +402,7 @@
 				PublicKey: "test-public-key",
 			}, nil)
 
-<<<<<<< HEAD
 			if tc.expectedError {
-=======
-			token, err := authService.GenerateToken("test-public-key")
-			if tt.expectedError {
->>>>>>> 2a13a5b8
 				assert.Error(t, err)
 				assert.Nil(t, token)
 			} else {
@@ -472,7 +427,6 @@
 		{
 			name: "Valid token",
 			setupToken: func() string {
-<<<<<<< HEAD
 				mockDB := new(MockDatabaseStorage)
 				mockDB.On("CreateVaultToken", mock.Anything, mock.Anything).Return(&itypes.VaultToken{
 					TokenID:   "valid-token",
@@ -486,10 +440,6 @@
 
 				auth := service.NewAuthService(secret, mockDB)
 				token, _ := auth.GenerateToken("test-public-key")
-=======
-				auth := service.NewAuthService(secret, nil, testLogger)
-				token, _ := auth.GenerateToken(testPublicKey)
->>>>>>> 2a13a5b8
 				return token
 			},
 			secret:      secret,
@@ -534,14 +484,9 @@
 				mockDB.On("GetVaultToken", mock.Anything, mock.Anything).Return(nil, nil)
 				mockDB.On("UpdateVaultTokenLastUsed", mock.Anything, mock.Anything).Return(nil)
 
-<<<<<<< HEAD
 				auth := service.NewAuthService(secret, mockDB)
 				var token string
 				token, _ = auth.GenerateToken("test-public-key")
-=======
-				auth := service.NewAuthService(secret, mockDB, testLogger)
-				token, _ := auth.GenerateToken(testPublicKey)
->>>>>>> 2a13a5b8
 				return token
 			},
 			secret:      wrongSecret,
@@ -560,7 +505,6 @@
 	for _, tc := range testCases {
 		t.Run(tc.name, func(t *testing.T) {
 			tokenString := tc.setupToken()
-<<<<<<< HEAD
 			mockDB := new(MockDatabaseStorage)
 			mockDB.On("GetVaultToken", mock.Anything, mock.Anything).Return(&itypes.VaultToken{
 				TokenID:   "valid-token",
@@ -569,9 +513,6 @@
 			mockDB.On("UpdateVaultTokenLastUsed", mock.Anything, mock.Anything).Return(nil)
 
 			authService := service.NewAuthService(tc.secret, mockDB)
-=======
-			authService := service.NewAuthService(tc.secret, nil, testLogger)
->>>>>>> 2a13a5b8
 
 			claims, err := authService.ValidateToken(tokenString)
 
@@ -598,7 +539,6 @@
 		{
 			name: "Valid token refresh",
 			setupToken: func() string {
-<<<<<<< HEAD
 				mockDB := new(MockDatabaseStorage)
 				mockDB.On("CreateVaultToken", mock.Anything, mock.Anything).Return(nil, nil)
 				mockDB.On("GetVaultToken", mock.Anything, mock.Anything).Return(nil, nil)
@@ -608,10 +548,6 @@
 				auth := service.NewAuthService(secret, mockDB)
 				var token string
 				token, _ = auth.GenerateToken("test-public-key")
-=======
-				auth := service.NewAuthService(secret, nil, testLogger)
-				token, _ := auth.GenerateToken(testPublicKey)
->>>>>>> 2a13a5b8
 				time.Sleep(1 * time.Second)
 				return token
 			},
@@ -643,7 +579,6 @@
 	for _, tc := range testCases {
 		t.Run(tc.name, func(t *testing.T) {
 			tokenString := tc.setupToken()
-<<<<<<< HEAD
 			mockDB := new(MockDatabaseStorage)
 			mockDB.On("CreateVaultToken", mock.Anything, mock.Anything).Return(nil, nil)
 			mockDB.On("GetVaultToken", mock.Anything, mock.Anything).Return(nil, nil)
@@ -651,9 +586,6 @@
 			mockDB.On("RevokeVaultToken", mock.Anything, mock.Anything).Return(nil)
 
 			authService := service.NewAuthService(secret, mockDB)
-=======
-			authService := service.NewAuthService(secret, nil, testLogger)
->>>>>>> 2a13a5b8
 
 			// For valid tokens, we need to guarantee a different ExpiresAt
 			if !tc.shouldError {
