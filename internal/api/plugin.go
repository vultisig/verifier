package api

import (
	"encoding/base64"
	"encoding/json"
	"fmt"
	"net/http"
	"strconv"
	"strings"
	"time"

	"github.com/hibiken/asynq"
	"github.com/labstack/echo/v4"
	"github.com/microcosm-cc/bluemonday"
	"google.golang.org/protobuf/encoding/protojson"

	"github.com/vultisig/verifier/common"

	"github.com/vultisig/recipes/chain"
	"github.com/vultisig/recipes/engine"
	rtypes "github.com/vultisig/recipes/types"

	"github.com/vultisig/verifier/internal/tasks"
	"github.com/vultisig/verifier/internal/types"
	ptypes "github.com/vultisig/verifier/types"
)

func (s *Server) SignPluginMessages(c echo.Context) error {
	s.logger.Debug("PLUGIN SERVER: SIGN MESSAGES")

	var req ptypes.PluginKeysignRequest
	if err := c.Bind(&req); err != nil {
		return fmt.Errorf("fail to parse request, err: %w", err)
	}

	// Get policy from database
	policy, err := s.db.GetPluginPolicy(c.Request().Context(), req.PolicyID)
	if err != nil {
		return fmt.Errorf("failed to get policy from database: %w", err)
	}

	// Validate policy matches plugin
	if policy.PluginID != ptypes.PluginID(req.PluginID) {
		return fmt.Errorf("policy plugin ID mismatch")
	}

	var recipe rtypes.Policy
	policyBytes, err := base64.StdEncoding.DecodeString(policy.Recipe)
	if err != nil {
		return fmt.Errorf("failed to decode policy recipe: %w", err)
	}

	if err := protojson.Unmarshal(policyBytes, &recipe); err != nil {
		return fmt.Errorf("failed to unmarshal recipe: %w", err)
	}

	eng := engine.NewEngine()

	for i, keysignMessage := range req.Messages {
		messageChain, err := chain.GetChain(strings.ToLower(keysignMessage.Chain.String()))
		if err != nil {
			return fmt.Errorf("failed to get chain: %w", err)
		}

		decodedTx, err := messageChain.ParseTransaction(keysignMessage.Message)
		if err != nil {
			return fmt.Errorf("failed to parse transaction: %w", err)
		}

<<<<<<< HEAD
		txToTrack, err := s.txIndexerService.CreateTx(c.Request().Context(), types.CreateTxDto{
			PluginID:      ptypes.PluginID(req.PluginID),
			ChainID:       keysignMessage.Chain,
			PolicyID:      policyUUID,
			FromPublicKey: req.PublicKey,
			ProposedTxHex: keysignMessage.Message,
		})
		if err != nil {
			return fmt.Errorf("s.txIndexerService.CreateTx(: %w", err)
		}
		req.Messages[i].TxID = txToTrack.ID.String()

		transactionAllowed, _, err := engine.Evaluate(recipe, messageChain, decodedTx)
=======
		transactionAllowed, _, err := eng.Evaluate(&recipe, messageChain, decodedTx)
>>>>>>> f08fa2a3
		if err != nil {
			return fmt.Errorf("failed to evaluate policy: %w", err)
		}

		if !transactionAllowed {
			return fmt.Errorf("transaction %s on %s not allowed by policy", keysignMessage.Hash, keysignMessage.Chain)
		}
		err = s.txIndexerService.SetStatus(c.Request().Context(), txToTrack.ID, types.TxVerified)
		if err != nil {
			return fmt.Errorf("tx_id=%s, failed to set transaction status to verified: %w", txToTrack.ID, err)
		}
	}

	// Reuse existing signing logic
	result, err := s.redis.Get(c.Request().Context(), req.SessionID)
	if err == nil && result != "" {
		return c.NoContent(http.StatusOK)
	}

	if err := s.redis.Set(c.Request().Context(), req.SessionID, req.SessionID, 30*time.Minute); err != nil {
		s.logger.Errorf("fail to set session, err: %v", err)
	}

	buf, err := json.Marshal(req)
	if err != nil {
		return fmt.Errorf("fail to marshal to json, err: %w", err)
	}

	ti, err := s.client.EnqueueContext(c.Request().Context(),
		asynq.NewTask(tasks.TypeKeySignDKLS, buf),
		asynq.MaxRetry(0),
		asynq.Timeout(2*time.Minute),
		asynq.Retention(5*time.Minute),
		asynq.Queue(tasks.QUEUE_NAME))

	if err != nil {
		return fmt.Errorf("fail to enqueue keysign task: %w", err)
	}

	return c.JSON(http.StatusOK, ti.ID)
}

func (s *Server) GetPlugins(c echo.Context) error {
	skip, err := strconv.Atoi(c.QueryParam("skip"))

	if err != nil {
		skip = 0
	}

	take, err := strconv.Atoi(c.QueryParam("take"))

	if err != nil {
		take = 20
	}

	if take > 100 {
		take = 100
	}

	sort := c.QueryParam("sort")

	filters := types.PluginFilters{
		Term:       common.GetQueryParam(c, "term"),
		TagID:      common.GetUUIDParam(c, "tag_id"),
		CategoryID: common.GetUUIDParam(c, "category_id"),
	}

	plugins, err := s.db.FindPlugins(c.Request().Context(), filters, take, skip, sort)

	if err != nil {
		s.logger.WithError(err).Error("Failed to get plugins")
		return c.JSON(http.StatusInternalServerError, NewErrorResponse("failed to get plugins"))
	}

	return c.JSON(http.StatusOK, plugins)
}

func (s *Server) GetPlugin(c echo.Context) error {
	pluginID := c.Param("pluginId")
	if pluginID == "" {
		s.logger.Error("plugin id is required")
		return c.JSON(http.StatusBadRequest, NewErrorResponse("plugin id is required"))
	}

	plugin, err := s.pluginService.GetPluginWithRating(c.Request().Context(), pluginID)
	if err != nil {
		s.logger.WithError(err).Error("Failed to get plugin")
		return c.JSON(http.StatusInternalServerError, NewErrorResponse("failed to get plugin"))
	}

	return c.JSON(http.StatusOK, plugin)
}

func (s *Server) GetCategories(c echo.Context) error {
	resp := []struct {
		ID   string `json:"id"`
		Name string `json:"name"`
	}{
		{
			ID:   string(types.PluginCategoryAIAgent),
			Name: types.PluginCategoryAIAgent.String(),
		},
		{
			ID:   string(types.PluginCategoryPlugin),
			Name: types.PluginCategoryPlugin.String(),
		},
	}

	return c.JSON(http.StatusOK, resp)
}

func (s *Server) GetTags(c echo.Context) error {
	tags, err := s.db.FindTags(c.Request().Context())
	if err != nil {
		s.logger.WithError(err).Error("Failed to get tags")
		return c.JSON(http.StatusInternalServerError, NewErrorResponse("failed to get tags"))
	}
	return c.JSON(http.StatusOK, tags)
}

func (s *Server) GetPluginPolicyTransactionHistory(c echo.Context) error {
	policyID := c.Param("policyId")

	if policyID == "" {
		err := fmt.Errorf("policy ID is required")
		return c.JSON(http.StatusBadRequest, NewErrorResponse(err.Error()))
	}

	skip, err := strconv.Atoi(c.QueryParam("skip"))

	if err != nil {
		skip = 0
	}

	take, err := strconv.Atoi(c.QueryParam("take"))

	if err != nil {
		take = 20
	}

	if take > 100 {
		take = 100
	}

	policyHistory, err := s.policyService.GetPluginPolicyTransactionHistory(c.Request().Context(), policyID, take, skip)
	if err != nil {
		err = fmt.Errorf("failed to get policy history: %w", err)
		s.logger.WithError(err).Error("Failed to get policy history")
		return c.JSON(http.StatusInternalServerError, NewErrorResponse("failed to get policy history"))
	}

	return c.JSON(http.StatusOK, policyHistory)
}

func (s *Server) CreateReview(c echo.Context) error {
	var review types.ReviewCreateDto
	if err := c.Bind(&review); err != nil {
		s.logger.WithError(err).Error("Failed to parse request")
		return c.JSON(http.StatusBadRequest, NewErrorResponse("failed to parse request"))
	}

	if err := c.Validate(&review); err != nil {
		return c.JSON(http.StatusBadRequest, NewErrorResponse(err.Error()))
	}

	// If allowing HTML, sanitize with bluemonday:
	p := bluemonday.UGCPolicy()
	review.Comment = p.Sanitize(review.Comment)

	pluginID := c.Param("pluginId")
	if pluginID == "" {
		err := fmt.Errorf("plugin id is required")
		s.logger.Error(err)
		return c.JSON(http.StatusBadRequest, NewErrorResponse(err.Error()))
	}

	created, err := s.pluginService.CreatePluginReviewWithRating(c.Request().Context(), review, pluginID)
	if err != nil {
		s.logger.WithError(err).Error("Failed to create review")
		return c.JSON(http.StatusInternalServerError, NewErrorResponse("failed to create review"))
	}

	return c.JSON(http.StatusOK, created)
}

func (s *Server) GetReviews(c echo.Context) error {
	pluginId := c.Param("pluginId")
	if pluginId == "" {
		err := fmt.Errorf("plugin id is required")
		s.logger.Error(err)
		return c.JSON(http.StatusBadRequest, NewErrorResponse(err.Error()))
	}

	skip, err := strconv.Atoi(c.QueryParam("skip"))

	if err != nil {
		skip = 0
	}

	take, err := strconv.Atoi(c.QueryParam("take"))

	if err != nil {
		take = 20
	}

	if take > 100 {
		take = 100
	}

	sort := c.QueryParam("sort")

	allowedSortFields := []string{"created_at", "rating", "updated_at"}
	if sort != "" && !common.IsValidSortField(sort, allowedSortFields) {
		return c.JSON(http.StatusBadRequest, NewErrorResponse("invalid sort parameter"))
	}

	reviews, err := s.db.FindReviews(c.Request().Context(), pluginId, skip, take, sort)
	if err != nil {
		s.logger.WithError(err).Error("Failed to get reviews")
		return c.JSON(http.StatusInternalServerError, NewErrorResponse("failed to get reviews"))
	}

	return c.JSON(http.StatusOK, reviews)
}

// GET /plugins/:pluginId/recipe-specification
func (s *Server) GetPluginRecipeSpecification(c echo.Context) error {
	pluginID := c.Param("pluginId")
	if pluginID == "" {
		return c.JSON(http.StatusBadRequest, NewErrorResponse("plugin id is required"))
	}

	s.logger.Debugf("[GetPluginRecipeSpecification] Getting recipe spec for pluginID=%s\n", pluginID)

	recipeSpec, err := s.pluginService.GetPluginRecipeSpecification(c.Request().Context(), pluginID)
	if err != nil {
		s.logger.WithError(err).Error("[GetPluginRecipeSpecification] Failed to get plugin recipe specification")
		return c.JSON(http.StatusInternalServerError, NewErrorResponse("failed to get recipe specification"))
	}

	s.logger.Debugf("[GetPluginRecipeSpecification] Successfully got recipe spec for plugin %s\n", pluginID)
	return c.JSON(http.StatusOK, recipeSpec)
}<|MERGE_RESOLUTION|>--- conflicted
+++ resolved
@@ -67,7 +67,6 @@
 			return fmt.Errorf("failed to parse transaction: %w", err)
 		}
 
-<<<<<<< HEAD
 		txToTrack, err := s.txIndexerService.CreateTx(c.Request().Context(), types.CreateTxDto{
 			PluginID:      ptypes.PluginID(req.PluginID),
 			ChainID:       keysignMessage.Chain,
@@ -80,10 +79,7 @@
 		}
 		req.Messages[i].TxID = txToTrack.ID.String()
 
-		transactionAllowed, _, err := engine.Evaluate(recipe, messageChain, decodedTx)
-=======
 		transactionAllowed, _, err := eng.Evaluate(&recipe, messageChain, decodedTx)
->>>>>>> f08fa2a3
 		if err != nil {
 			return fmt.Errorf("failed to evaluate policy: %w", err)
 		}
