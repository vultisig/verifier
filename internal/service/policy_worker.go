--- conflicted
+++ resolved
@@ -37,12 +37,12 @@
 	}
 	defer rows.Close()
 
+
 	var feesToInsert []struct {
 		publicKey string
 		policyId  string
 		amount    uint64
 	}
-
 	for rows.Next() {
 		var res struct {
 			publicKey string
@@ -58,16 +58,12 @@
 		feesToInsert = append(feesToInsert, res)
 	}
 
-<<<<<<< HEAD
-		_, err = s.db.InsertFee(ctx, nil, &types.Fee{
-=======
 	if err := rows.Err(); err != nil {
 		return fmt.Errorf("error iterating rows: %w", err)
 	}
 
 	for _, res := range feesToInsert {
-		err = s.db.InsertFee(ctx, nil, &types.Fee{
->>>>>>> d447910d
+		_, err = s.db.InsertFee(ctx, nil, &types.Fee{
 			PublicKey:      res.publicKey,
 			TxType:         types.TxTypeDebit,
 			Amount:         res.amount,
