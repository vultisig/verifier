--- conflicted
+++ resolved
@@ -32,15 +32,6 @@
 		return fmt.Errorf("fail to parse request, err: %w", err)
 	}
 
-<<<<<<< HEAD
-	// Plugin-specific validations
-	// TODO add validation for proposed BTC tx from plugins, also Messages for BTC always multi-message
-	if len(req.Messages) != 1 {
-		return fmt.Errorf("plugin signing requires exactly one message hash, current: %d", len(req.Messages))
-	}
-
-=======
->>>>>>> 77bafd69
 	policyUUID, err := uuid.Parse(req.PolicyID)
 	if err != nil {
 		return fmt.Errorf("failed to parse policy ID: %w", err)
@@ -67,34 +58,7 @@
 		return fmt.Errorf("failed to unmarshal recipe: %w", err)
 	}
 
-<<<<<<< HEAD
-	// Presently we can only verify for payroll
-	if policy.PluginID != ptypes.PluginVultisigPayroll_0000 {
-		return fmt.Errorf("unsupported plugin ID: %s", policy.PluginID)
-	}
-
-	txToTrack, err := s.txIndexerService.CreateTx(c.Request().Context(), types.CreateTxDto{
-		PluginID:      ptypes.PluginID(req.PluginID),
-		ChainID:       req.Messages[0].Chain,
-		PolicyID:      policyUUID,
-		FromPublicKey: req.PublicKey,
-		ProposedTxHex: req.Transaction,
-	})
-	if err != nil {
-		return fmt.Errorf("failed to create transaction for tracking: %w", err)
-	}
-
-	transactionAllowedByPolicy := false
-
-	// Payroll only builds ethereum txs right now
-	ethChain := ethereum.NewEthereum()
-	decodedTx, err := ethChain.ParseTransaction(req.Transaction)
-	if err != nil {
-		return fmt.Errorf("failed to parse transaction: %w", err)
-	}
-=======
 	engine := engine.NewEngine()
->>>>>>> 77bafd69
 
 	for _, keysignMessage := range req.Messages {
 		messageChain, err := chain.GetChain(strings.ToLower(keysignMessage.Chain.String()))
@@ -117,18 +81,11 @@
 		}
 	}
 
-<<<<<<< HEAD
-	if !transactionAllowedByPolicy {
-		return fmt.Errorf("transaction does not match any rule in the policy")
-	}
-
 	err = s.txIndexerService.SetStatus(c.Request().Context(), txToTrack.ID, types.TxVerified)
 	if err != nil {
 		return fmt.Errorf("tx_id=%s, failed to set transaction status to verified: %w", txToTrack.ID, err)
 	}
 
-=======
->>>>>>> 77bafd69
 	// Reuse existing signing logic
 	result, err := s.redis.Get(c.Request().Context(), req.SessionID)
 	if err == nil && result != "" {
