import React, { useEffect, useState } from "react";
import MarketplaceService from "@/modules/marketplace/services/marketplaceService";
import Button from "@/modules/core/components/ui/button/Button";
import "./recipe_Schema.styles.css";
<<<<<<< HEAD
import { SchemaProps } from "@/utils/interfaces";
=======
import { PluginPolicy, RecipeSchema } from "@/utils/interfaces";
>>>>>>> 9892f5ca
import { PolicySchema, ScheduleSchema } from "@/gen/policy_pb";
import { ScheduleFrequency } from "@/gen/scheduling_pb";
import { ConstraintSchema, ConstraintType } from "@/gen/constraint_pb";
import { Effect, RuleSchema } from "@/gen/rule_pb";
import { create, toBinary } from "@bufbuild/protobuf";
import { constraintTypeName, frequencyName } from "@/utils/constants";
import { ParameterConstraintSchema } from "@/gen/parameter_constraint_pb";
import VulticonnectWalletService from "@/modules/shared/wallet/vulticonnectWalletService";
import { getCurrentVaultId } from "@/storage/currentVaultId";
import PolicyService from "@/modules/plugin/services/policyService";

import { v4 as uuidv4 } from "uuid";
import { Plugin } from "../../models/plugin";
import { publish } from "@/utils/eventBus";
interface InitialState {
  error?: string;
  frequency?: ScheduleFrequency;
  formData: Record<string, string>;
  loading: boolean;
  selectedResource: number;
  schedulingEnabled: boolean;
  schema?: RecipeSchema;
  submitting?: boolean;
  validationErrors: Record<string, string>;
}

interface RecipeSchemaProps {
  onClose: () => void;
  plugin: Plugin;
}

<<<<<<< HEAD
const RecipeSchema: React.FC<RecipeSchemaProps> = ({ plugin, onClose }) => {
=======
const RecipeSchemaForm: React.FC<RecipeSchemaProps> = ({
  pluginId,
  onClose,
}) => {
>>>>>>> 9892f5ca
  const initialState: InitialState = {
    formData: {},
    loading: true,
    selectedResource: 0,
    schedulingEnabled: false,
    validationErrors: {},
  };
  const [state, setState] = useState(initialState);
  const {
    error,
    frequency,
    formData,
    loading,
    selectedResource,
    schedulingEnabled,
    schema,
    validationErrors,
  } = state;
  const currentResource = schema?.supportedResources[selectedResource];

  const fetchSchema = () => {
    setState((prevState) => ({
      ...prevState,
      error: undefined,
      loading: true,
    }));

    MarketplaceService.getRecipeSpecification(plugin.id)
      .then((schema) => {
        if (schema.supportedResources) {
          const [{ parameterCapabilities }] = schema.supportedResources;
          const formData: InitialState["formData"] = {};

          parameterCapabilities.forEach((param) => {
            formData[param.parameterName] = "";
          });

          setState((prevState) => ({
            ...prevState,
            formData,
            loading: false,
            schema,
          }));
        } else {
          setState((prevState) => ({ ...prevState, loading: false, schema }));
        }
      })
      .catch(() => {
        setState((prevState) => ({
          ...prevState,
          error: "Failed to load policy schema",
          loading: false,
        }));
      });
  };

  const formValidation = () => {
    const validationErrors: InitialState["validationErrors"] = {};
    const currentResource = schema?.supportedResources[selectedResource];

    currentResource?.parameterCapabilities.forEach((param) => {
      if (param.required && !formData[param.parameterName]?.trim()) {
        validationErrors[param.parameterName] =
          `${param.parameterName} is required`;
      }
    });

    if (schedulingEnabled && frequency === undefined) {
      validationErrors.frequency =
        "Please select a frequency for scheduled execution";
    }

    setState((prevState) => ({ ...prevState, validationErrors }));

    return Object.keys(validationErrors).length === 0;
  };

  const handleInputChange = (paramName: string, value: string) => {
    if (validationErrors[paramName]) {
      setState((prevState) => ({
        ...prevState,
        formData: { ...prevState.formData, [paramName]: value },
        validationErrors: { ...prevState.validationErrors, [paramName]: "" },
      }));
    } else {
      setState((prevState) => ({
        ...prevState,
        formData: { ...prevState.formData, [paramName]: value },
      }));
    }
  };

  const handleSubmit = async () => {
    if (currentResource && schema && formValidation()) {
      const parameterConstraints = currentResource.parameterCapabilities.map(
        ({ parameterName, required }) => {
          const constraint = create(ConstraintSchema, {
            denominatedIn: "",
            period: "",
            required,
            type: ConstraintType.FIXED,
            value: { case: "fixedValue", value: formData[parameterName] },
          });

          const parameterConstraint = create(ParameterConstraintSchema, {
            constraint: constraint,
            parameterName,
          });

          return parameterConstraint;
        }
      );

      const rule = create(RuleSchema, {
        constraints: {},
        description: "",
        effect: Effect.ALLOW,
        id: "",
        parameterConstraints,
        resource: currentResource.resourcePath.full,
      });

      const schedule = () => {
        if (schedulingEnabled && frequency !== undefined) {
          const schedule = create(ScheduleSchema, {
            frequency,
            interval: 0,
            maxExecutions: 0,
          });

          return { schedule };
        } else {
          return {};
        }
      };

      const jsonData = create(PolicySchema, {
        author: "",
        description: "",
        feePolicies: [],
        id: schema.pluginId,
        name: schema.pluginName,
        rules: [rule],
        scheduleVersion: schema.scheduleVersion,
        ...schedule(),
        version: schema.pluginVersion,
      });

      const binaryData = toBinary(PolicySchema, jsonData);

      const base64Data = Buffer.from(binaryData).toString("base64");

      const currentVauldId = getCurrentVaultId();
      const signature = await VulticonnectWalletService.signPolicy(
        base64Data,
        currentVauldId,
        0,
        String(schema.pluginVersion)
      );

<<<<<<< HEAD
      await PolicyService.createPolicy(plugin.server_endpoint, {
=======
      const finalData: PluginPolicy = {
>>>>>>> 9892f5ca
        active: true,
        billing: [{ amount: 1, type: "recurring", id: uuidv4() }],
        id: uuidv4(),
        plugin_id: plugin.id,
        plugin_version: String(schema.pluginVersion),
        policy_version: 0,
        public_key: currentVauldId,
        recipe: base64Data,
        signature: signature,
      });
      publish("onToast", {
        message: "Policy created",
        type: "success",
      });
    }
  };

  useEffect(() => fetchSchema(), [plugin]);

  return loading ? (
    <div className="recipe-schema-popup">
      <div className="recipe-schema-content">
        <button className="recipe-schema-close" onClick={onClose}>
          ×
        </button>
        <div className="recipe-schema-loading">
          <div className="loading-spinner"></div>
          <div>Loading policy schema...</div>
        </div>
      </div>
    </div>
  ) : error ? (
    <div className="recipe-schema-popup">
      <div className="recipe-schema-content error">
        <button className="recipe-schema-close" onClick={onClose}>
          ×
        </button>
        <div className="recipe-schema-error">
          <div className="recipe-schema-error-icon">⚠️</div>
          <div className="recipe-schema-error-text">{error}</div>
          <Button
            size="small"
            type="button"
            styleType="primary"
            onClick={fetchSchema}
          >
            Retry
          </Button>
        </div>
      </div>
    </div>
  ) : schema ? (
    <div className="recipe-schema-popup">
      <div className="recipe-schema-content">
        <button className="recipe-schema-close" onClick={onClose}>
          ×
        </button>

        <div className="recipe-schema-header">
          <h2>Configure {schema.pluginName}</h2>
          <div className="plugin-info">
            <span className="plugin-version">v{schema.pluginVersion}</span>
            <span className="plugin-id">{schema.pluginId}</span>
          </div>
        </div>

        <div className="recipe-schema-form">
          {/* Resource Selection */}
          {schema.supportedResources.length > 1 && (
            <div className="form-group">
              <label className="form-label">Select Resource:</label>
              <select
                className="form-select"
                value={selectedResource}
                onChange={(e) =>
                  setState((prevState) => ({
                    ...prevState,
                    selectedResource: Number(e.target.value),
                  }))
                }
              >
                {schema.supportedResources.map((res, i) => (
                  <option key={i} value={i}>
                    {res.resourcePath.full}
                  </option>
                ))}
              </select>
            </div>
          )}

          {currentResource ? (
            <>
              {/* Current Resource Info */}
              <div className="resource-info">
                <h3>Resource: {currentResource.resourcePath.full}</h3>
                <div className="resource-details">
                  <span>Chain: {currentResource.resourcePath.chainId}</span>
                  <span>
                    Protocol: {currentResource.resourcePath.protocolId}
                  </span>
                  <span>
                    Function: {currentResource.resourcePath.functionId}
                  </span>
                </div>
              </div>
              {/* Parameters */}
              <div className="parameters-section">
                <h4>Parameters</h4>
                {currentResource.parameterCapabilities.map((param, i) => (
                  <div key={i} className="form-group">
                    <label className="form-label">
                      {param.parameterName}
                      {param.required && <span className="required">*</span>}
                    </label>
                    <input
                      type="text"
                      className={`form-input ${validationErrors[param.parameterName] ? "error" : ""}`}
                      value={formData[param.parameterName] || ""}
                      onChange={(e) =>
                        handleInputChange(param.parameterName, e.target.value)
                      }
                      placeholder={`Enter ${param.parameterName}...`}
                    />
                    <div className="input-help">
                      {`Supported types: ${param.supportedTypes.map((t) => constraintTypeName[t]).join(", ")}`}
                    </div>
                    {validationErrors[param.parameterName] && (
                      <div className="error-message">
                        {validationErrors[param.parameterName]}
                      </div>
                    )}
                  </div>
                ))}
              </div>
              {/* Scheduling */}
              {schema.scheduling.supportsScheduling && (
                <div className="scheduling-section">
                  <h4>Scheduling</h4>
                  <div className="form-group">
                    <label className="checkbox-label">
                      <input
                        type="checkbox"
                        checked={schedulingEnabled}
                        onChange={(e) =>
                          setState((prevState) => ({
                            ...prevState,
                            schedulingEnabled: e.target.checked,
                          }))
                        }
                      />
                      Enable scheduled execution
                    </label>
                  </div>

                  {schedulingEnabled && (
                    <div className="form-group">
                      <label className="form-label">
                        Frequency <span className="required">*</span>
                      </label>
                      <select
                        className={`form-select ${validationErrors.frequency ? "error" : ""}`}
                        value={frequency || ""}
                        onChange={(e) =>
                          setState((prevState) => ({
                            ...prevState,
                            frequency: Number(e.target.value),
                          }))
                        }
                      >
                        <option value="">Select frequency...</option>
                        {schema.scheduling.supportedFrequencies.map((freq) => (
                          <option key={freq} value={freq}>
                            {frequencyName[freq]}
                          </option>
                        ))}
                      </select>
                      <div className="input-help">
                        Max {schema.scheduling.maxScheduledExecutions} scheduled
                        executions
                      </div>
                      {validationErrors.frequency && (
                        <div className="error-message">
                          {validationErrors.frequency}
                        </div>
                      )}
                    </div>
                  )}
                </div>
              )}
              {/* Requirements Info */}
              <div className="requirements-section">
                <h4>Requirements</h4>
                <div className="requirements-list">
                  <div>
                    Min Vultisig Version:{" "}
                    {schema.requirements.minVultisigVersion}
                  </div>
                  <div>
                    Supported Chains:{" "}
                    {schema.requirements.supportedChains.join(", ")}
                  </div>
                </div>
              </div>
              {/* Action Buttons */}
              <div className="form-actions">
                <Button
                  size="medium"
                  type="button"
                  styleType="secondary"
                  onClick={onClose}
                >
                  Cancel
                </Button>
                <Button
                  size="medium"
                  type="button"
                  styleType="primary"
                  onClick={handleSubmit}
                >
                  Configure Plugin
                </Button>
              </div>
            </>
          ) : (
            <></>
          )}
        </div>
      </div>
    </div>
  ) : (
    <></>
  );
};

export default RecipeSchemaForm;<|MERGE_RESOLUTION|>--- conflicted
+++ resolved
@@ -2,11 +2,7 @@
 import MarketplaceService from "@/modules/marketplace/services/marketplaceService";
 import Button from "@/modules/core/components/ui/button/Button";
 import "./recipe_Schema.styles.css";
-<<<<<<< HEAD
-import { SchemaProps } from "@/utils/interfaces";
-=======
-import { PluginPolicy, RecipeSchema } from "@/utils/interfaces";
->>>>>>> 9892f5ca
+import { RecipeSchema } from "@/utils/interfaces";
 import { PolicySchema, ScheduleSchema } from "@/gen/policy_pb";
 import { ScheduleFrequency } from "@/gen/scheduling_pb";
 import { ConstraintSchema, ConstraintType } from "@/gen/constraint_pb";
@@ -21,6 +17,7 @@
 import { v4 as uuidv4 } from "uuid";
 import { Plugin } from "../../models/plugin";
 import { publish } from "@/utils/eventBus";
+import { PluginPolicy } from "../../models/policy";
 interface InitialState {
   error?: string;
   frequency?: ScheduleFrequency;
@@ -38,14 +35,7 @@
   plugin: Plugin;
 }
 
-<<<<<<< HEAD
-const RecipeSchema: React.FC<RecipeSchemaProps> = ({ plugin, onClose }) => {
-=======
-const RecipeSchemaForm: React.FC<RecipeSchemaProps> = ({
-  pluginId,
-  onClose,
-}) => {
->>>>>>> 9892f5ca
+const RecipeSchemaForm: React.FC<RecipeSchemaProps> = ({ plugin, onClose }) => {
   const initialState: InitialState = {
     formData: {},
     loading: true,
@@ -206,11 +196,7 @@
         String(schema.pluginVersion)
       );
 
-<<<<<<< HEAD
-      await PolicyService.createPolicy(plugin.server_endpoint, {
-=======
       const finalData: PluginPolicy = {
->>>>>>> 9892f5ca
         active: true,
         billing: [{ amount: 1, type: "recurring", id: uuidv4() }],
         id: uuidv4(),
@@ -220,7 +206,9 @@
         public_key: currentVauldId,
         recipe: base64Data,
         signature: signature,
-      });
+      };
+
+      await PolicyService.createPolicy(plugin.server_endpoint, finalData);
       publish("onToast", {
         message: "Policy created",
         type: "success",
