package api

import (
	"bytes"
	"encoding/base64"
	"encoding/json"
	"errors"
	"fmt"
	"net/http"
	"strconv"
	"strings"
	"time"

	"github.com/btcsuite/btcd/btcutil/psbt"
	ecommon "github.com/ethereum/go-ethereum/common"
	etypes "github.com/ethereum/go-ethereum/core/types"
	"github.com/google/uuid"
	"github.com/hibiken/asynq"
	"github.com/labstack/echo/v4"
	"github.com/microcosm-cc/bluemonday"
	"github.com/vultisig/recipes/engine"
	"github.com/vultisig/recipes/ethereum"
	"github.com/vultisig/verifier/internal/conv"
	"github.com/vultisig/verifier/internal/types"
	"github.com/vultisig/verifier/plugin/tasks"
	"github.com/vultisig/verifier/tx_indexer/pkg/storage"
	ptypes "github.com/vultisig/verifier/types"
	"github.com/vultisig/vultisig-go/common"
	"google.golang.org/protobuf/encoding/protojson"
)

func (s *Server) SignPluginMessages(c echo.Context) error {
	s.logger.Debug("PLUGIN SERVER: SIGN MESSAGES")

	var req ptypes.PluginKeysignRequest
	if err := c.Bind(&req); err != nil {
		return fmt.Errorf("fail to parse request, err: %w", err)
	}

	// Get policy from database
	policy, err := s.db.GetPluginPolicy(c.Request().Context(), req.PolicyID)
	if err != nil {
		return fmt.Errorf("failed to get policy from database: %w", err)
	}

	// Validate policy matches plugin
	if policy.PluginID != ptypes.PluginID(req.PluginID) {
		return fmt.Errorf("policy plugin ID mismatch")
	}

	// Handle fee specific validations
	if policy.PluginID == ptypes.PluginVultisigFees_feee {
		if err := s.feeService.ValidateFees(c.Request().Context(), &req); err != nil {
			s.logger.WithError(err).Error("invalid fee keysign request")
			return c.JSON(http.StatusBadRequest, NewErrorResponseWithMessage("invalid fee keysign request"))
		}
	}

	recipe, err := policy.GetRecipe()
	if err != nil {
		return fmt.Errorf("failed to unpack recipe: %w", err)
	}

	if recipe.RateLimitWindow != nil && recipe.MaxTxsPerWindow != nil {
		txs, er := s.txIndexerService.GetTxsInTimeRange(
			c.Request().Context(),
			policy.ID,
			time.Now().Add(time.Duration(-recipe.GetRateLimitWindow())*time.Second),
			time.Now(),
		)
		if er != nil {
			return fmt.Errorf("failed to get data from tx indexer: %w", er)
		}
		if uint32(len(txs)) >= recipe.GetMaxTxsPerWindow() {
			return fmt.Errorf(
				"policy not allowed to execute more txs in currrent time window: "+
					"policy_id=%s, txs=%d, max_txs=%d, min_exec_window=%d",
				policy.ID.String(),
				len(txs),
				recipe.GetMaxTxsPerWindow(),
				recipe.GetRateLimitWindow(),
			)
		}
	}

	if len(req.Messages) == 0 {
		return errors.New("no messages to sign")
	}

	firstKeysignMessage := req.Messages[0]

	// actually doesn't make a lot of sense to validate that,
	// because even if req.Messages[](hashes proposed to sign) and req.Transaction(proposed tx object) are different,
	// we are always appending signatures to req.Transaction and if it were for different hashes,
	// signature would be wrong, and this tx would be rejected by the blockchain node anyway
	//
	// consider it's not safety check, but rather a sanity check
	var txBytesEvaluate []byte
	if firstKeysignMessage.Chain.IsEvm() {
		if len(req.Messages) != 1 {
			return errors.New("plugins must sign exactly 1 message for evm")
		}

		b, er := base64.StdEncoding.DecodeString(req.Transaction)
		if er != nil {
			return fmt.Errorf("failed to decode b64 proposed tx: %w", er)
		}
		txBytesEvaluate = b

		evmID, er := firstKeysignMessage.Chain.EvmID()
		if er != nil {
			return fmt.Errorf("evm chain id not found: %s", firstKeysignMessage.Chain.String())
		}

		txData, er := ethereum.DecodeUnsignedPayload(b)
		if er != nil {
			return fmt.Errorf("failed to decode evm payload: %w", er)
		}

		kmBytes, er := base64.StdEncoding.DecodeString(firstKeysignMessage.Message)
		if er != nil {
			return fmt.Errorf("failed to decode b64 proposed tx: %w", er)
		}

		hashToSignFromTxObj := etypes.LatestSignerForChainID(evmID).Hash(etypes.NewTx(txData))
		hashToSign := ecommon.BytesToHash(kmBytes)
		if hashToSignFromTxObj.Cmp(hashToSign) != 0 {
			// req.Transaction — full tx to unpack and assert ERC20 args against policy
			// keysignMessage.Message — is ECDSA hash to sign
			//
			// We must validate that plugin not cheating and
			// hash from req.Transaction is the same as keysignMessage.Message,
			return fmt.Errorf(
				"hashToSign(%s) must be the same as computed hash from request.Transaction(%s)",
				hashToSign.Hex(),
				hashToSignFromTxObj.Hex(),
			)
		}
	} else if firstKeysignMessage.Chain == common.Bitcoin {
		b, er := psbt.NewFromRawBytes(strings.NewReader(req.Transaction), true)
		if er != nil {
			return fmt.Errorf("failed to decode psbt: %w", er)
		}

		var buf bytes.Buffer
		er = b.UnsignedTx.Serialize(&buf)
		if er != nil {
			return fmt.Errorf("failed to serialize psbt: %w", er)
		}

		txBytesEvaluate = buf.Bytes()
<<<<<<< HEAD
	} else if firstKeysignMessage.Chain == common.XRP {
		b, er := base64.StdEncoding.DecodeString(req.Transaction)
		if er != nil {
			return fmt.Errorf("failed to decode base64 XRP transaction: %w", er)
		}
		txBytesEvaluate = b
	} else {
		return fmt.Errorf("failed to decode transaction, chain %s not supported", firstKeysignMessage.Chain)
=======
	} else if firstKeysignMessage.Chain == common.Solana {
		b, er := base64.StdEncoding.DecodeString(req.Transaction)
		if er != nil {
			return fmt.Errorf("failed to decode b64 proposed Solana tx: %w", er)
		}
		txBytesEvaluate = b
>>>>>>> dd1db67f
	}

	ngn, err := engine.NewEngine()
	if err != nil {
		return fmt.Errorf("failed to create engine: %w", err)
	}
	_, err = ngn.Evaluate(recipe, firstKeysignMessage.Chain, txBytesEvaluate)
	if err != nil {
		return fmt.Errorf("tx not allowed to execute: %w", err)
	}

	txToTrack, err := s.txIndexerService.CreateTx(c.Request().Context(), storage.CreateTxDto{
		PluginID:      ptypes.PluginID(req.PluginID),
		ChainID:       firstKeysignMessage.Chain,
		PolicyID:      policy.ID,
		FromPublicKey: req.PublicKey,
		ProposedTxHex: req.Transaction,
	})
	if err != nil {
		return fmt.Errorf("failed to create tx for tracking: %w", err)
	}
	req.Messages[0].TxIndexerID = txToTrack.ID.String()

	err = s.txIndexerService.SetStatus(c.Request().Context(), txToTrack.ID, storage.TxVerified)
	if err != nil {
		return fmt.Errorf("tx_id=%s, failed to set transaction status to verified: %w", txToTrack.ID, err)
	}

	// Reuse existing signing logic
	result, err := s.redis.Get(c.Request().Context(), req.SessionID)
	if err == nil && result != "" {
		return c.NoContent(http.StatusOK)
	}

	if err := s.redis.Set(c.Request().Context(), req.SessionID, req.SessionID, 30*time.Minute); err != nil {
		s.logger.WithError(err).Error("fail to set session")
	}

	buf, err := json.Marshal(req)
	if err != nil {
		return fmt.Errorf("fail to marshal to json, err: %w", err)
	}

	ti, err := s.asynqClient.EnqueueContext(c.Request().Context(),
		asynq.NewTask(tasks.TypeKeySignDKLS, buf),
		asynq.MaxRetry(0),
		asynq.Timeout(2*time.Minute),
		asynq.Retention(5*time.Minute),
		asynq.Queue(tasks.QUEUE_NAME))

	if err != nil {
		return fmt.Errorf("fail to enqueue keysign task: %w", err)
	}

	return c.JSON(http.StatusOK, ti.ID)
}

func (s *Server) GetPlugins(c echo.Context) error {
	skip, take, err := conv.PageParamsFromCtx(c, 0, 20)
	if err != nil {
		s.logger.WithError(err).Error("fail to parse pagination parameters")
		return c.JSON(http.StatusBadRequest, NewErrorResponseWithMessage("invalid pagination parameters"))
	}

	sort := c.QueryParam("sort")

	filters := types.PluginFilters{
		Term:       common.GetQueryParam(c, "term"),
		TagID:      common.GetUUIDParam(c, "tag_id"),
		CategoryID: common.GetQueryParam(c, "category_id"),
	}

	plugins, err := s.db.FindPlugins(c.Request().Context(), filters, int(take), int(skip), sort)

	if err != nil {
		s.logger.WithError(err).Error("Failed to get plugins")
		return c.JSON(http.StatusInternalServerError, NewErrorResponseWithMessage("failed to get plugins"))
	}

	return c.JSON(http.StatusOK, plugins)
}

func (s *Server) GetPlugin(c echo.Context) error {
	pluginID := c.Param("pluginId")
	if pluginID == "" {
		s.logger.Error("plugin id is required")
		return c.JSON(http.StatusBadRequest, NewErrorResponseWithMessage("plugin id is required"))
	}

	plugin, err := s.pluginService.GetPluginWithRating(c.Request().Context(), pluginID)
	if err != nil {
		s.logger.WithError(err).Error("Failed to get plugin")
		return c.JSON(http.StatusInternalServerError, NewErrorResponseWithMessage("failed to get plugin"))
	}

	return c.JSON(http.StatusOK, plugin)
}

func (s *Server) GetCategories(c echo.Context) error {
	resp := []struct {
		ID   string `json:"id"`
		Name string `json:"name"`
	}{
		{
			ID:   string(types.PluginCategoryAIAgent),
			Name: types.PluginCategoryAIAgent.String(),
		},
		{
			ID:   string(types.PluginCategoryPlugin),
			Name: types.PluginCategoryPlugin.String(),
		},
	}
	return c.JSON(http.StatusOK, resp)
}

func (s *Server) GetTags(c echo.Context) error {
	tags, err := s.db.FindTags(c.Request().Context())
	if err != nil {
		s.logger.WithError(err).Error("Failed to get tags")
		return c.JSON(http.StatusInternalServerError, NewErrorResponseWithMessage("failed to get tags"))
	}
	return c.JSON(http.StatusOK, tags)
}

func (s *Server) GetPluginPolicyTransactionHistory(c echo.Context) error {
	policyID := c.Param("policyId")
	if policyID == "" {
		return c.JSON(http.StatusBadRequest, NewErrorResponseWithMessage("policy ID is required"))
	}
	policyUUID, err := uuid.Parse(policyID)
	if err != nil {
		return c.JSON(http.StatusBadRequest, NewErrorResponseWithMessage("policyId invalid uuid"))
	}

	skip, take, err := conv.PageParamsFromCtx(c, 0, 20)
	if err != nil {
		return c.JSON(http.StatusBadRequest, NewErrorResponseWithMessage("invalid pagination parameters"))
	}

	if take > 100 {
		take = 100
	}
	publicKey, ok := c.Get("vault_public_key").(string)
	if !ok {
		return c.JSON(http.StatusInternalServerError, NewErrorResponseWithMessage("Failed to get vault public key"))
	}
	oldPolicy, err := s.policyService.GetPluginPolicy(c.Request().Context(), policyUUID)
	if err != nil {
		s.logger.WithError(err).Errorf("failed to get plugin policy, id:%s", policyUUID)
		return c.JSON(http.StatusInternalServerError, NewErrorResponseWithMessage("failed to get policy"))
	}
	if oldPolicy.PublicKey != publicKey {
		return c.JSON(http.StatusForbidden, NewErrorResponseWithMessage("public key mismatch"))
	}

	txs, totalCount, err := s.txIndexerService.GetByPolicyID(c.Request().Context(), policyUUID, skip, take)
	if err != nil {
		s.logger.WithError(err).Errorf("s.txIndexerService.GetByPolicyID: %s", policyID)
		return c.JSON(http.StatusInternalServerError, NewErrorResponseWithMessage("failed to get txs by policy ID"))
	}

	return c.JSON(http.StatusOK, types.TransactionHistoryPaginatedList{
		History:    txs,
		TotalCount: totalCount,
	})
}

func (s *Server) CreateReview(c echo.Context) error {
	var review types.ReviewCreateDto
	if err := c.Bind(&review); err != nil {
		s.logger.WithError(err).Error("Failed to parse request")
		return c.JSON(http.StatusBadRequest, NewErrorResponseWithMessage("failed to parse request"))
	}

	if err := c.Validate(&review); err != nil {
		s.logger.WithError(err).Error("Request validation failed")
		return c.JSON(http.StatusBadRequest, NewErrorResponseWithMessage("invalid review"))
	}

	// If allowing HTML, sanitize with bluemonday:
	p := bluemonday.UGCPolicy()
	review.Comment = p.Sanitize(review.Comment)

	pluginID := c.Param("pluginId")
	if pluginID == "" {
		return c.JSON(http.StatusBadRequest, NewErrorResponseWithMessage("plugin id is required"))
	}

	created, err := s.pluginService.CreatePluginReviewWithRating(c.Request().Context(), review, pluginID)
	if err != nil {
		s.logger.WithError(err).Errorf("Plugin service failed to create review for plugin %s", pluginID)
		return c.JSON(http.StatusInternalServerError, NewErrorResponseWithMessage("failed to create review"))
	}

	return c.JSON(http.StatusOK, created)
}

func (s *Server) GetReviews(c echo.Context) error {
	pluginId := c.Param("pluginId")
	if pluginId == "" {
		return c.JSON(http.StatusBadRequest, NewErrorResponseWithMessage("plugin id is required"))
	}

	skip, err := strconv.Atoi(c.QueryParam("skip"))

	if err != nil {
		skip = 0
	}

	take, err := strconv.Atoi(c.QueryParam("take"))

	if err != nil {
		take = 20
	}

	if take > 100 {
		take = 100
	}

	sort := c.QueryParam("sort")

	allowedSortFields := []string{"created_at", "rating", "updated_at"}
	if sort != "" && !common.IsValidSortField(sort, allowedSortFields) {
		return c.JSON(http.StatusBadRequest, NewErrorResponseWithMessage("invalid sort parameter"))
	}

	reviews, err := s.db.FindReviews(c.Request().Context(), pluginId, skip, take, sort)
	if err != nil {
		s.logger.WithError(err).Error("Failed to get reviews")
		return c.JSON(http.StatusInternalServerError, NewErrorResponseWithMessage("failed to get reviews"))
	}

	return c.JSON(http.StatusOK, reviews)
}

func (s *Server) GetPluginRecipeSpecification(c echo.Context) error {
	pluginID := c.Param("pluginId")
	if pluginID == "" {
		return c.JSON(http.StatusBadRequest, NewErrorResponseWithMessage("plugin id is required"))
	}
	recipeSpec, err := s.pluginService.GetPluginRecipeSpecification(c.Request().Context(), pluginID)
	if err != nil {
		s.logger.WithError(err).Error("failed to get plugin recipe specification")
		return c.JSON(http.StatusInternalServerError, NewErrorResponseWithMessage("failed to get recipe specification"))
	}

	return c.JSON(http.StatusOK, recipeSpec)
}

func (s *Server) GetPluginRecipeSpecificationSuggest(c echo.Context) error {
	pluginID := c.Param("pluginId")
	if pluginID == "" {
		return c.JSON(http.StatusBadRequest, NewErrorResponseWithMessage("plugin id is required"))
	}

	type reqBody struct {
		Configuration map[string]any `json:"configuration"`
	}
	var req reqBody
	err := c.Bind(&req)
	if err != nil {
		s.logger.WithError(err).Error("failed to parse request")
		return c.JSON(http.StatusInternalServerError, NewErrorResponseWithMessage("failed to parse request"))
	}

	recipeSpec, err := s.pluginService.GetPluginRecipeSpecificationSuggest(
		c.Request().Context(),
		pluginID,
		req.Configuration,
	)
	if err != nil {
		s.logger.WithError(err).Error("failed to get plugin recipe suggest")
		return c.JSON(http.StatusInternalServerError, NewErrorResponseWithMessage("failed to get recipe suggest"))
	}

	b, err := protojson.Marshal(recipeSpec)
	if err != nil {
		s.logger.WithError(err).Error("failed to proto marshal")
		return c.JSON(http.StatusInternalServerError, NewErrorResponseWithMessage("failed to proto marshal"))
	}

	var res map[string]any
	err = json.Unmarshal(b, &res)
	if err != nil {
		s.logger.WithError(err).Error("failed to json marshal")
		return c.JSON(http.StatusInternalServerError, NewErrorResponseWithMessage("failed to json marshal"))
	}

	return c.JSON(http.StatusOK, res)
}<|MERGE_RESOLUTION|>--- conflicted
+++ resolved
@@ -149,24 +149,21 @@
 		}
 
 		txBytesEvaluate = buf.Bytes()
-<<<<<<< HEAD
 	} else if firstKeysignMessage.Chain == common.XRP {
 		b, er := base64.StdEncoding.DecodeString(req.Transaction)
 		if er != nil {
 			return fmt.Errorf("failed to decode base64 XRP transaction: %w", er)
 		}
 		txBytesEvaluate = b
-	} else {
-		return fmt.Errorf("failed to decode transaction, chain %s not supported", firstKeysignMessage.Chain)
-=======
 	} else if firstKeysignMessage.Chain == common.Solana {
 		b, er := base64.StdEncoding.DecodeString(req.Transaction)
 		if er != nil {
 			return fmt.Errorf("failed to decode b64 proposed Solana tx: %w", er)
 		}
 		txBytesEvaluate = b
->>>>>>> dd1db67f
-	}
+  } else {
+    return fmt.Errorf("failed to decode transaction, chain %s not supported", firstKeysignMessage.Chain)
+  } 
 
 	ngn, err := engine.NewEngine()
 	if err != nil {
