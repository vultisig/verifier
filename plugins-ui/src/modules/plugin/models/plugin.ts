--- conflicted
+++ resolved
@@ -1,15 +1,14 @@
 type Tag = {
-    id: string;
-    name: string;
-    color: string;
+  id: string;
+  name: string;
+  color: string;
 };
 
 export type PluginRatings = {
-    rating: number;
-    count: number;
+  rating: number;
+  count: number;
 };
 export type Plugin = {
-<<<<<<< HEAD
   id: string;
   type: string;
   title: string;
@@ -19,7 +18,7 @@
   category_id: string;
   tags: Tag[];
   ratings: PluginRatings[];
-  pricing?: PluginPricing[];
+  pricing: PluginPricing[];
 };
 
 export type PluginPricing = {
@@ -27,31 +26,7 @@
   type: string;
   created_at: string;
   updated_at: string;
+  frequency: string;
   amount: number;
-  asset:string;
-  frequency?: string;
   metric: string;
-  plugin_id: string;
-=======
-    id: string;
-    type: string;
-    title: string;
-    description: string;
-    metadata: {};
-    server_endpoint: string;
-    category_id: string;
-    tags: Tag[];
-    ratings: PluginRatings[];
-    pricing: PluginPricing[];
-};
-
-export type PluginPricing = {
-    id: string;
-    type: string;
-    created_at: string;
-    updated_at: string;
-    frequency: string;
-    amount: number;
-    metric: string;
->>>>>>> 973f4fb8
 };