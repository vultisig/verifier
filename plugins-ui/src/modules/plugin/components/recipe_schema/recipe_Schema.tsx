import React, { useEffect, useState } from "react";
import MarketplaceService from "@/modules/marketplace/services/marketplaceService";
import Button from "@/modules/core/components/ui/button/Button";
import "./recipe_Schema.styles.css";
import { BillingFrequency, FeePolicy, FeePolicySchema, FeeType, PolicySchema, ScheduleSchema } from "@/gen/policy_pb";
import { ScheduleFrequency } from "@/gen/scheduling_pb";
import { ConstraintSchema, ConstraintType } from "@/gen/constraint_pb";
import { Effect, RuleSchema } from "@/gen/rule_pb";
import { create, toBinary } from "@bufbuild/protobuf";
import { constraintTypeName, frequencyName } from "@/utils/constants";
import { ParameterConstraintSchema } from "@/gen/parameter_constraint_pb";
import { getCurrentVaultId } from "@/storage/currentVaultId";
import { RecipeSchema } from "@/gen/recipe_specification_pb";
import { v4 as uuidv4 } from "uuid";
import { Plugin } from "../../models/plugin";
import { publish } from "@/utils/eventBus";
import { PluginPolicy } from "../../models/policy";
import { usePolicies } from "@/modules/policy/context/PolicyProvider";
import { toProtoTimestamp } from "@/utils/functions";

interface InitialState {
    error?: string;
    frequency?: ScheduleFrequency;
    formData: Record<string, string>;
    loading: boolean;
    selectedResource: number;
    schedulingEnabled: boolean;
    schema?: RecipeSchema;
    submitting?: boolean;
    validationErrors: Record<string, string>;
}

interface RecipeSchemaProps {
    onClose: () => void;
    plugin: Plugin;
}

const RecipeSchemaForm: React.FC<RecipeSchemaProps> = ({ plugin, onClose }) => {
    const initialState: InitialState = {
        formData: {},
        loading: true,
        selectedResource: 0,
        schedulingEnabled: false,
        validationErrors: {},
    };
    const [startDate, setStartDate] = useState(() => {
        const now = new Date();
        now.setSeconds(0, 0);
        const offset = now.getTimezoneOffset() * 60000;
        const localTime = new Date(now.getTime() - offset);
        return localTime.toISOString().slice(0, 16);
    });

    const [useNextMonthStart, setUseNextMonthStart] = useState(false);
    const [state, setState] = useState(initialState);
    const { fetchPolicies, addPolicy } = usePolicies();
    const { error, frequency, formData, loading, selectedResource, schedulingEnabled, schema, validationErrors } =
        state;
    const currentResource = schema?.supportedResources[selectedResource];

    const fetchSchema = () => {
        setState((prevState) => ({
            ...prevState,
            error: undefined,
            loading: true,
        }));

        MarketplaceService.getRecipeSpecification(plugin.id)
            .then((schema) => {
                if (schema.supportedResources) {
                    const [{ parameterCapabilities }] = schema.supportedResources;
                    const formData: InitialState["formData"] = {};

                    parameterCapabilities.forEach((param) => {
                        formData[param.parameterName] = "";
                    });

                    setState((prevState) => ({
                        ...prevState,
                        formData,
                        loading: false,
                        schema,
                    }));
                } else {
                    setState((prevState) => ({ ...prevState, loading: false, schema }));
                }
            })
            .catch(() => {
                setState((prevState) => ({
                    ...prevState,
                    error: "Failed to load policy schema",
                    loading: false,
                }));
            });
    };

    const formValidation = () => {
        const validationErrors: InitialState["validationErrors"] = {};
        const currentResource = schema?.supportedResources[selectedResource];

        currentResource?.parameterCapabilities.forEach((param) => {
            if (param.required && !formData[param.parameterName]?.trim()) {
                validationErrors[param.parameterName] = `${param.parameterName} is required`;
            }
        });

        if (schedulingEnabled && frequency === undefined) {
            validationErrors.frequency = "Please select a frequency for scheduled execution";
        }
        // Validate start date is in the future
        if (!useNextMonthStart && new Date(startDate) <= new Date()) {
            validationErrors.startDate = "Start date must be in the future";
        }
        setState((prevState) => ({ ...prevState, validationErrors }));

        return Object.keys(validationErrors).length === 0;
    };

    const handleInputChange = (paramName: string, value: string) => {
        if (validationErrors[paramName]) {
            setState((prevState) => ({
                ...prevState,
                formData: { ...prevState.formData, [paramName]: value },
                validationErrors: { ...prevState.validationErrors, [paramName]: "" },
            }));
        } else {
            setState((prevState) => ({
                ...prevState,
                formData: { ...prevState.formData, [paramName]: value },
            }));
        }
    };

  const handleSubmit = async () => {
    if (currentResource && schema && formValidation()) {
      const parameterConstraints = currentResource.parameterCapabilities.map(
        ({ parameterName, required }) => {
          const constraint = create(ConstraintSchema, {
            denominatedIn:
              currentResource.resourcePath?.chainId.toLowerCase() === "ethereum"
                ? "wei"
                : "",
            period: "",
            required,
            type: ConstraintType.FIXED,
            value: { case: "fixedValue", value: formData[parameterName] },
          });

                const parameterConstraint = create(ParameterConstraintSchema, {
                    constraint: constraint,
                    parameterName,
                });

                return parameterConstraint;
            });

            
            const rule = create(RuleSchema, {
                constraints: {},
                description: "",
                effect: Effect.ALLOW,
                id: "",
                parameterConstraints,
                resource: currentResource.resourcePath?.full,
            });

            let feePolicies: FeePolicy[] = [];

            for (const price of plugin.pricing) {
              let ft = FeeType.FEE_TYPE_UNSPECIFIED;
              switch (price.type) {
                case "once":
                  ft = FeeType.ONCE;
                  break;
                case "recurring":
                  ft = FeeType.RECURRING;
                  break;
                case "per-tx":
                  ft = FeeType.TRANSACTION;
                  break;
              }

              let bf = BillingFrequency.BILLING_FREQUENCY_UNSPECIFIED;
              switch (price.frequency) {
                case "daily" : 
                  bf = BillingFrequency.DAILY;
                  break;
                case "weekly" : 
                  bf = BillingFrequency.WEEKLY;
                  break;
                case "biweekly" : 
                  bf = BillingFrequency.BIWEEKLY;
                  break;
                case "monthly" : 
                  bf = BillingFrequency.MONTHLY;
                  break;
              }

              const feePolicy = create(FeePolicySchema, {
                id: uuidv4(),
                type: ft,
                frequency: bf,
                amount: BigInt(price.amount),
                startDate: toProtoTimestamp(new Date(startDate + ":00")),
                description: ""
              })

              feePolicies.push(feePolicy);
            }

      const schedule = () => {
        const schedule = create(ScheduleSchema, {
          frequency,
          interval: 1,
          maxExecutions: -1,
          startTime: toProtoTimestamp(new Date(startDate + ":00")),
        });
        return { schedule };
      };

            const jsonData = create(PolicySchema, {
                author: "",
                description: "",
                feePolicies: feePolicies,
                id: schema.pluginId,
                name: schema.pluginName,
                rules: [rule],
                scheduleVersion: schema.scheduleVersion,
                ...schedule(),
                version: schema.pluginVersion,
            });

            const binaryData = toBinary(PolicySchema, jsonData);

            const base64Data = Buffer.from(binaryData).toString("base64");

            const currentVaultId = getCurrentVaultId();

            const finalData: PluginPolicy = {

                active: true,
                id: uuidv4(),
                plugin_id: plugin.id,
                plugin_version: String(schema.pluginVersion),
                policy_version: 0,
                public_key: currentVaultId,
                recipe: base64Data,
            };

            const addPolicyResponse = await addPolicy(finalData);
            if (addPolicyResponse) {
                publish("onToast", {
                    message: "Policy created",
                    type: "success",
                });
                fetchPolicies();
                onClose();
            } else {
                publish("onToast", {
                    message: "Failed to create new policy",
                    type: "error",
                });
            }
        }
        else {
          setState((prevState) => ({
            ...prevState,
            error: "Unable to validate policy",
            loading: false,
        }));
        }
    };

    useEffect(() => {
        if (useNextMonthStart) {
            const now = new Date();
            const firstOfNextMonth = new Date(now.getFullYear(), now.getMonth() + 1, 1, 0, 0, 0);
            setStartDate(firstOfNextMonth.toISOString().slice(0, 16));
        }
    }, [useNextMonthStart]);

    useEffect(() => fetchSchema(), [plugin]);

    return loading ? (
        <div className="recipe-schema-popup">
            <div className="recipe-schema-content">
                <button className="recipe-schema-close" onClick={onClose}>
                    ×
                </button>
                <div className="recipe-schema-loading">
                    <div className="loading-spinner"></div>
                    <div>Loading policy schema...</div>
                </div>
            </div>
        </div>
    ) : error ? (
        <div className="recipe-schema-popup">
            <div className="recipe-schema-content error">
                <button className="recipe-schema-close" onClick={onClose}>
                    ×
                </button>
                <div className="recipe-schema-error">
                    <div className="recipe-schema-error-icon">⚠️</div>
                    <div className="recipe-schema-error-text">{error}</div>
                    <Button size="small" type="button" styleType="primary" onClick={fetchSchema}>
                        Retry
                    </Button>
                </div>
            </div>
        </div>
    ) : (
        schema && (
            <div className="recipe-schema-popup">
                <div className="recipe-schema-content">
                    <button className="recipe-schema-close" onClick={onClose}>
                        ×
                    </button>

                    <div className="recipe-schema-header">
                        <h2>Configure {schema.pluginName}</h2>
                        <div className="plugin-info">
                            <span className="plugin-version">v{schema.pluginVersion}</span>
                            <span className="plugin-id">{schema.pluginId}</span>
                        </div>
                    </div>
<<<<<<< HEAD
                  ))}
                </div>
                <h4>Scheduling</h4>
                <div className="form-group">
                  <label className="form-label">
                    Start Date <span className="required">*</span>
                  </label>
                  <label className="checkbox-label">
                    <input
                      type="checkbox"
                      checked={useNextMonthStart}
                      onChange={(e) => setUseNextMonthStart(e.target.checked)}
                    />
                    Start from the beginning of next month
                  </label>

                  {!useNextMonthStart && (
                    <>
                      <input
                        type="datetime-local"
                        className="form-input"
                        value={startDate}
                        onChange={(e) => {
                          setState((prevState) => ({
                            ...prevState,
                            validationErrors: {
                              ...prevState.validationErrors,
                              startDate: "",
                            },
                          }));
                          setStartDate(e.target.value);
                        }}
                        min={new Date().toISOString().slice(0, 16)}
                      />
                      {validationErrors.startDate && (
                        <div className="error-message">
                          {validationErrors.startDate}
                        </div>
                      )}
                    </>
                  )}
                </div>
=======
>>>>>>> 973f4fb8

                    <div className="recipe-schema-form">
                        {/* Resource Selection */}
                        {schema.supportedResources.length > 1 && (
                            <div className="form-group">
                                <label className="form-label">Select Resource:</label>
                                <select
                                    className="form-select"
                                    value={selectedResource}
                                    onChange={(e) =>
                                        setState((prevState) => ({
                                            ...prevState,
                                            selectedResource: Number(e.target.value),
                                        }))
                                    }
                                >
                                    {schema.supportedResources.map((res, i) => (
                                        <option key={i} value={i}>
                                            {res.resourcePath?.full}
                                        </option>
                                    ))}
                                </select>
                            </div>
                        )}

                        {currentResource && (
                            <>
                                {/* Current Resource Info */}
                                <div className="resource-info">
                                    <h3>Resource: {currentResource.resourcePath?.full}</h3>
                                    <div className="resource-details">
                                        <span>Chain: {currentResource.resourcePath?.chainId}</span>
                                        <span>Protocol: {currentResource.resourcePath?.protocolId}</span>
                                        <span>Function: {currentResource.resourcePath?.functionId}</span>
                                    </div>
                                </div>
                                {/* Parameters */}
                                <div className="parameters-section">
                                    <h4>Parameters</h4>
                                    {currentResource.parameterCapabilities.map((param, i) => (
                                        <div key={i} className="form-group">
                                            <label className="form-label">
                                                {param.parameterName}
                                                {param.required && <span className="required">*</span>}
                                            </label>
                                            <input
                                                type="text"
                                                className={`form-input ${validationErrors[param.parameterName] ? "error" : ""}`}
                                                value={formData[param.parameterName] || ""}
                                                onChange={(e) => handleInputChange(param.parameterName, e.target.value)}
                                                placeholder={`Enter ${param.parameterName}...`}
                                            />
                                            <div className="input-help">
                                                {`Supported types: ${param.supportedTypes.map((t) => constraintTypeName[t]).join(", ")}`}
                                            </div>
                                            {validationErrors[param.parameterName] && (
                                                <div className="error-message">
                                                    {validationErrors[param.parameterName]}
                                                </div>
                                            )}
                                        </div>
                                    ))}
                                </div>
                                <h4>Scheduling</h4>
                                <div className="form-group">
                                    <label className="form-label">
                                        Start Date <span className="required">*</span>
                                    </label>
                                    <label className="checkbox-label">
                                        <input
                                            type="checkbox"
                                            checked={useNextMonthStart}
                                            onChange={(e) => setUseNextMonthStart(e.target.checked)}
                                        />
                                        Start from the beginning of next month
                                    </label>

                                    {!useNextMonthStart && (
                                        <input
                                            type="datetime-local"
                                            className="form-input"
                                            value={startDate}
                                            onChange={(e) => setStartDate(e.target.value)}
                                            min={new Date().toISOString().slice(0, 16)}
                                        />
                                    )}
                                </div>

                                {/* Scheduling */}
                                {schema.scheduling?.supportsScheduling && (
                                    <div className="scheduling-section">
                                        <div className="form-group">
                                            <label className="checkbox-label">
                                                <input
                                                    type="checkbox"
                                                    checked={schedulingEnabled}
                                                    onChange={(e) =>
                                                        setState((prevState) => ({
                                                            ...prevState,
                                                            schedulingEnabled: e.target.checked,
                                                        }))
                                                    }
                                                />
                                                Enable scheduled execution
                                            </label>
                                        </div>

                                        {schedulingEnabled && (
                                            <div className="form-group">
                                                <label className="form-label">
                                                    Frequency <span className="required">*</span>
                                                </label>
                                                <select
                                                    className={`form-select ${validationErrors.frequency ? "error" : ""}`}
                                                    value={frequency || ""}
                                                    onChange={(e) =>
                                                        setState((prevState) => ({
                                                            ...prevState,
                                                            frequency: Number(e.target.value),
                                                        }))
                                                    }
                                                >
                                                    <option value="">Select frequency...</option>
                                                    {schema.scheduling.supportedFrequencies.map((freq) => (
                                                        <option key={freq} value={freq}>
                                                            {frequencyName[freq]}
                                                        </option>
                                                    ))}
                                                </select>
                                                <div className="input-help">
                                                    Max {schema.scheduling.maxScheduledExecutions} scheduled executions
                                                </div>
                                                {validationErrors.frequency && (
                                                    <div className="error-message">{validationErrors.frequency}</div>
                                                )}
                                            </div>
                                        )}
                                    </div>
                                )}
                                {/* Requirements Info */}
                                <div className="requirements-section">
                                    <h4>Requirements</h4>
                                    <div className="requirements-list">
                                        <div>Min Vultisig Version: {schema.requirements?.minVultisigVersion}</div>
                                        <div>Supported Chains: {schema.requirements?.supportedChains.join(", ")}</div>
                                    </div>
                                </div>
                                {/* Action Buttons */}
                                <div className="form-actions">
                                    <Button size="medium" type="button" styleType="secondary" onClick={onClose}>
                                        Cancel
                                    </Button>
                                    <Button size="medium" type="button" styleType="primary" onClick={handleSubmit}>
                                        Configure Plugin
                                    </Button>
                                </div>
                            </>
                        )}
                    </div>
                </div>
            </div>
        )
    );
};

export default RecipeSchemaForm;<|MERGE_RESOLUTION|>--- conflicted
+++ resolved
@@ -2,7 +2,14 @@
 import MarketplaceService from "@/modules/marketplace/services/marketplaceService";
 import Button from "@/modules/core/components/ui/button/Button";
 import "./recipe_Schema.styles.css";
-import { BillingFrequency, FeePolicy, FeePolicySchema, FeeType, PolicySchema, ScheduleSchema } from "@/gen/policy_pb";
+import {
+  BillingFrequency,
+  FeePolicy,
+  FeePolicySchema,
+  FeeType,
+  PolicySchema,
+  ScheduleSchema,
+} from "@/gen/policy_pb";
 import { ScheduleFrequency } from "@/gen/scheduling_pb";
 import { ConstraintSchema, ConstraintType } from "@/gen/constraint_pb";
 import { Effect, RuleSchema } from "@/gen/rule_pb";
@@ -19,117 +26,127 @@
 import { toProtoTimestamp } from "@/utils/functions";
 
 interface InitialState {
-    error?: string;
-    frequency?: ScheduleFrequency;
-    formData: Record<string, string>;
-    loading: boolean;
-    selectedResource: number;
-    schedulingEnabled: boolean;
-    schema?: RecipeSchema;
-    submitting?: boolean;
-    validationErrors: Record<string, string>;
+  error?: string;
+  frequency?: ScheduleFrequency;
+  formData: Record<string, string>;
+  loading: boolean;
+  selectedResource: number;
+  schedulingEnabled: boolean;
+  schema?: RecipeSchema;
+  submitting?: boolean;
+  validationErrors: Record<string, string>;
 }
 
 interface RecipeSchemaProps {
-    onClose: () => void;
-    plugin: Plugin;
+  onClose: () => void;
+  plugin: Plugin;
 }
 
 const RecipeSchemaForm: React.FC<RecipeSchemaProps> = ({ plugin, onClose }) => {
-    const initialState: InitialState = {
-        formData: {},
-        loading: true,
-        selectedResource: 0,
-        schedulingEnabled: false,
-        validationErrors: {},
-    };
-    const [startDate, setStartDate] = useState(() => {
-        const now = new Date();
-        now.setSeconds(0, 0);
-        const offset = now.getTimezoneOffset() * 60000;
-        const localTime = new Date(now.getTime() - offset);
-        return localTime.toISOString().slice(0, 16);
+  const initialState: InitialState = {
+    formData: {},
+    loading: true,
+    selectedResource: 0,
+    schedulingEnabled: false,
+    validationErrors: {},
+  };
+  const [startDate, setStartDate] = useState(() => {
+    const now = new Date();
+    now.setSeconds(0, 0);
+    const offset = now.getTimezoneOffset() * 60000;
+    const localTime = new Date(now.getTime() - offset);
+    return localTime.toISOString().slice(0, 16);
+  });
+
+  const [useNextMonthStart, setUseNextMonthStart] = useState(false);
+  const [state, setState] = useState(initialState);
+  const { fetchPolicies, addPolicy } = usePolicies();
+  const {
+    error,
+    frequency,
+    formData,
+    loading,
+    selectedResource,
+    schedulingEnabled,
+    schema,
+    validationErrors,
+  } = state;
+  const currentResource = schema?.supportedResources[selectedResource];
+
+  const fetchSchema = () => {
+    setState((prevState) => ({
+      ...prevState,
+      error: undefined,
+      loading: true,
+    }));
+
+    MarketplaceService.getRecipeSpecification(plugin.id)
+      .then((schema) => {
+        if (schema.supportedResources) {
+          const [{ parameterCapabilities }] = schema.supportedResources;
+          const formData: InitialState["formData"] = {};
+
+          parameterCapabilities.forEach((param) => {
+            formData[param.parameterName] = "";
+          });
+
+          setState((prevState) => ({
+            ...prevState,
+            formData,
+            loading: false,
+            schema,
+          }));
+        } else {
+          setState((prevState) => ({ ...prevState, loading: false, schema }));
+        }
+      })
+      .catch(() => {
+        setState((prevState) => ({
+          ...prevState,
+          error: "Failed to load policy schema",
+          loading: false,
+        }));
+      });
+  };
+
+  const formValidation = () => {
+    const validationErrors: InitialState["validationErrors"] = {};
+    const currentResource = schema?.supportedResources[selectedResource];
+
+    currentResource?.parameterCapabilities.forEach((param) => {
+      if (param.required && !formData[param.parameterName]?.trim()) {
+        validationErrors[param.parameterName] =
+          `${param.parameterName} is required`;
+      }
     });
 
-    const [useNextMonthStart, setUseNextMonthStart] = useState(false);
-    const [state, setState] = useState(initialState);
-    const { fetchPolicies, addPolicy } = usePolicies();
-    const { error, frequency, formData, loading, selectedResource, schedulingEnabled, schema, validationErrors } =
-        state;
-    const currentResource = schema?.supportedResources[selectedResource];
-
-    const fetchSchema = () => {
-        setState((prevState) => ({
-            ...prevState,
-            error: undefined,
-            loading: true,
-        }));
-
-        MarketplaceService.getRecipeSpecification(plugin.id)
-            .then((schema) => {
-                if (schema.supportedResources) {
-                    const [{ parameterCapabilities }] = schema.supportedResources;
-                    const formData: InitialState["formData"] = {};
-
-                    parameterCapabilities.forEach((param) => {
-                        formData[param.parameterName] = "";
-                    });
-
-                    setState((prevState) => ({
-                        ...prevState,
-                        formData,
-                        loading: false,
-                        schema,
-                    }));
-                } else {
-                    setState((prevState) => ({ ...prevState, loading: false, schema }));
-                }
-            })
-            .catch(() => {
-                setState((prevState) => ({
-                    ...prevState,
-                    error: "Failed to load policy schema",
-                    loading: false,
-                }));
-            });
-    };
-
-    const formValidation = () => {
-        const validationErrors: InitialState["validationErrors"] = {};
-        const currentResource = schema?.supportedResources[selectedResource];
-
-        currentResource?.parameterCapabilities.forEach((param) => {
-            if (param.required && !formData[param.parameterName]?.trim()) {
-                validationErrors[param.parameterName] = `${param.parameterName} is required`;
-            }
-        });
-
-        if (schedulingEnabled && frequency === undefined) {
-            validationErrors.frequency = "Please select a frequency for scheduled execution";
-        }
-        // Validate start date is in the future
-        if (!useNextMonthStart && new Date(startDate) <= new Date()) {
-            validationErrors.startDate = "Start date must be in the future";
-        }
-        setState((prevState) => ({ ...prevState, validationErrors }));
-
-        return Object.keys(validationErrors).length === 0;
-    };
-
-    const handleInputChange = (paramName: string, value: string) => {
-        if (validationErrors[paramName]) {
-            setState((prevState) => ({
-                ...prevState,
-                formData: { ...prevState.formData, [paramName]: value },
-                validationErrors: { ...prevState.validationErrors, [paramName]: "" },
-            }));
-        } else {
-            setState((prevState) => ({
-                ...prevState,
-                formData: { ...prevState.formData, [paramName]: value },
-            }));
-        }
-    };
+    if (schedulingEnabled && frequency === undefined) {
+      validationErrors.frequency =
+        "Please select a frequency for scheduled execution";
+    }
+    // Validate start date is in the future
+    if (!useNextMonthStart && new Date(startDate) <= new Date()) {
+      validationErrors.startDate = "Start date must be in the future";
+    }
+    setState((prevState) => ({ ...prevState, validationErrors }));
+
+    return Object.keys(validationErrors).length === 0;
+  };
+
+  const handleInputChange = (paramName: string, value: string) => {
+    if (validationErrors[paramName]) {
+      setState((prevState) => ({
+        ...prevState,
+        formData: { ...prevState.formData, [paramName]: value },
+        validationErrors: { ...prevState.validationErrors, [paramName]: "" },
+      }));
+    } else {
+      setState((prevState) => ({
+        ...prevState,
+        formData: { ...prevState.formData, [paramName]: value },
+      }));
+    }
+  };
 
   const handleSubmit = async () => {
     if (currentResource && schema && formValidation()) {
@@ -146,67 +163,67 @@
             value: { case: "fixedValue", value: formData[parameterName] },
           });
 
-                const parameterConstraint = create(ParameterConstraintSchema, {
-                    constraint: constraint,
-                    parameterName,
-                });
-
-                return parameterConstraint;
-            });
-
-            
-            const rule = create(RuleSchema, {
-                constraints: {},
-                description: "",
-                effect: Effect.ALLOW,
-                id: "",
-                parameterConstraints,
-                resource: currentResource.resourcePath?.full,
-            });
-
-            let feePolicies: FeePolicy[] = [];
-
-            for (const price of plugin.pricing) {
-              let ft = FeeType.FEE_TYPE_UNSPECIFIED;
-              switch (price.type) {
-                case "once":
-                  ft = FeeType.ONCE;
-                  break;
-                case "recurring":
-                  ft = FeeType.RECURRING;
-                  break;
-                case "per-tx":
-                  ft = FeeType.TRANSACTION;
-                  break;
-              }
-
-              let bf = BillingFrequency.BILLING_FREQUENCY_UNSPECIFIED;
-              switch (price.frequency) {
-                case "daily" : 
-                  bf = BillingFrequency.DAILY;
-                  break;
-                case "weekly" : 
-                  bf = BillingFrequency.WEEKLY;
-                  break;
-                case "biweekly" : 
-                  bf = BillingFrequency.BIWEEKLY;
-                  break;
-                case "monthly" : 
-                  bf = BillingFrequency.MONTHLY;
-                  break;
-              }
-
-              const feePolicy = create(FeePolicySchema, {
-                id: uuidv4(),
-                type: ft,
-                frequency: bf,
-                amount: BigInt(price.amount),
-                startDate: toProtoTimestamp(new Date(startDate + ":00")),
-                description: ""
-              })
-
-              feePolicies.push(feePolicy);
-            }
+          const parameterConstraint = create(ParameterConstraintSchema, {
+            constraint: constraint,
+            parameterName,
+          });
+
+          return parameterConstraint;
+        }
+      );
+
+      const rule = create(RuleSchema, {
+        constraints: {},
+        description: "",
+        effect: Effect.ALLOW,
+        id: "",
+        parameterConstraints,
+        resource: currentResource.resourcePath?.full,
+      });
+
+      let feePolicies: FeePolicy[] = [];
+
+      for (const price of plugin.pricing) {
+        let ft = FeeType.FEE_TYPE_UNSPECIFIED;
+        switch (price.type) {
+          case "once":
+            ft = FeeType.ONCE;
+            break;
+          case "recurring":
+            ft = FeeType.RECURRING;
+            break;
+          case "per-tx":
+            ft = FeeType.TRANSACTION;
+            break;
+        }
+
+        let bf = BillingFrequency.BILLING_FREQUENCY_UNSPECIFIED;
+        switch (price.frequency) {
+          case "daily":
+            bf = BillingFrequency.DAILY;
+            break;
+          case "weekly":
+            bf = BillingFrequency.WEEKLY;
+            break;
+          case "biweekly":
+            bf = BillingFrequency.BIWEEKLY;
+            break;
+          case "monthly":
+            bf = BillingFrequency.MONTHLY;
+            break;
+        }
+
+        const feePolicy = create(FeePolicySchema, {
+          id: uuidv4(),
+          type: ft,
+          frequency: bf,
+          amount: BigInt(price.amount),
+          startDate: toProtoTimestamp(new Date(startDate + ":00")),
+          description: "",
+        });
+
+        feePolicies.push(feePolicy);
+      }
 
       const schedule = () => {
         const schedule = create(ScheduleSchema, {
@@ -218,112 +235,188 @@
         return { schedule };
       };
 
-            const jsonData = create(PolicySchema, {
-                author: "",
-                description: "",
-                feePolicies: feePolicies,
-                id: schema.pluginId,
-                name: schema.pluginName,
-                rules: [rule],
-                scheduleVersion: schema.scheduleVersion,
-                ...schedule(),
-                version: schema.pluginVersion,
-            });
-
-            const binaryData = toBinary(PolicySchema, jsonData);
-
-            const base64Data = Buffer.from(binaryData).toString("base64");
-
-            const currentVaultId = getCurrentVaultId();
-
-            const finalData: PluginPolicy = {
-
-                active: true,
-                id: uuidv4(),
-                plugin_id: plugin.id,
-                plugin_version: String(schema.pluginVersion),
-                policy_version: 0,
-                public_key: currentVaultId,
-                recipe: base64Data,
-            };
-
-            const addPolicyResponse = await addPolicy(finalData);
-            if (addPolicyResponse) {
-                publish("onToast", {
-                    message: "Policy created",
-                    type: "success",
-                });
-                fetchPolicies();
-                onClose();
-            } else {
-                publish("onToast", {
-                    message: "Failed to create new policy",
-                    type: "error",
-                });
-            }
-        }
-        else {
-          setState((prevState) => ({
-            ...prevState,
-            error: "Unable to validate policy",
-            loading: false,
-        }));
-        }
-    };
-
-    useEffect(() => {
-        if (useNextMonthStart) {
-            const now = new Date();
-            const firstOfNextMonth = new Date(now.getFullYear(), now.getMonth() + 1, 1, 0, 0, 0);
-            setStartDate(firstOfNextMonth.toISOString().slice(0, 16));
-        }
-    }, [useNextMonthStart]);
-
-    useEffect(() => fetchSchema(), [plugin]);
-
-    return loading ? (
-        <div className="recipe-schema-popup">
-            <div className="recipe-schema-content">
-                <button className="recipe-schema-close" onClick={onClose}>
-                    ×
-                </button>
-                <div className="recipe-schema-loading">
-                    <div className="loading-spinner"></div>
-                    <div>Loading policy schema...</div>
+      const jsonData = create(PolicySchema, {
+        author: "",
+        description: "",
+        feePolicies: feePolicies,
+        id: schema.pluginId,
+        name: schema.pluginName,
+        rules: [rule],
+        scheduleVersion: schema.scheduleVersion,
+        ...schedule(),
+        version: schema.pluginVersion,
+      });
+
+      const binaryData = toBinary(PolicySchema, jsonData);
+
+      const base64Data = Buffer.from(binaryData).toString("base64");
+
+      const currentVaultId = getCurrentVaultId();
+
+      const finalData: PluginPolicy = {
+        active: true,
+        id: uuidv4(),
+        plugin_id: plugin.id,
+        plugin_version: String(schema.pluginVersion),
+        policy_version: 0,
+        public_key: currentVaultId,
+        recipe: base64Data,
+      };
+
+      const addPolicyResponse = await addPolicy(finalData);
+      if (addPolicyResponse) {
+        publish("onToast", {
+          message: "Policy created",
+          type: "success",
+        });
+        fetchPolicies();
+        onClose();
+      } else {
+        publish("onToast", {
+          message: "Failed to create new policy",
+          type: "error",
+        });
+      }
+    } else {
+      setState((prevState) => ({
+        ...prevState,
+        error: "Unable to validate policy",
+        loading: false,
+      }));
+    }
+  };
+
+  useEffect(() => {
+    if (useNextMonthStart) {
+      const now = new Date();
+      const firstOfNextMonth = new Date(
+        now.getFullYear(),
+        now.getMonth() + 1,
+        1,
+        0,
+        0,
+        0
+      );
+      setStartDate(firstOfNextMonth.toISOString().slice(0, 16));
+    }
+  }, [useNextMonthStart]);
+
+  useEffect(() => fetchSchema(), [plugin]);
+
+  return loading ? (
+    <div className="recipe-schema-popup">
+      <div className="recipe-schema-content">
+        <button className="recipe-schema-close" onClick={onClose}>
+          ×
+        </button>
+        <div className="recipe-schema-loading">
+          <div className="loading-spinner"></div>
+          <div>Loading policy schema...</div>
+        </div>
+      </div>
+    </div>
+  ) : error ? (
+    <div className="recipe-schema-popup">
+      <div className="recipe-schema-content error">
+        <button className="recipe-schema-close" onClick={onClose}>
+          ×
+        </button>
+        <div className="recipe-schema-error">
+          <div className="recipe-schema-error-icon">⚠️</div>
+          <div className="recipe-schema-error-text">{error}</div>
+          <Button
+            size="small"
+            type="button"
+            styleType="primary"
+            onClick={fetchSchema}
+          >
+            Retry
+          </Button>
+        </div>
+      </div>
+    </div>
+  ) : (
+    schema && (
+      <div className="recipe-schema-popup">
+        <div className="recipe-schema-content">
+          <button className="recipe-schema-close" onClick={onClose}>
+            ×
+          </button>
+
+          <div className="recipe-schema-header">
+            <h2>Configure {schema.pluginName}</h2>
+            <div className="plugin-info">
+              <span className="plugin-version">v{schema.pluginVersion}</span>
+              <span className="plugin-id">{schema.pluginId}</span>
+            </div>
+          </div>
+
+          <div className="recipe-schema-form">
+            {/* Resource Selection */}
+            {schema.supportedResources.length > 1 && (
+              <div className="form-group">
+                <label className="form-label">Select Resource:</label>
+                <select
+                  className="form-select"
+                  value={selectedResource}
+                  onChange={(e) =>
+                    setState((prevState) => ({
+                      ...prevState,
+                      selectedResource: Number(e.target.value),
+                    }))
+                  }
+                >
+                  {schema.supportedResources.map((res, i) => (
+                    <option key={i} value={i}>
+                      {res.resourcePath?.full}
+                    </option>
+                  ))}
+                </select>
+              </div>
+            )}
+
+            {currentResource && (
+              <>
+                {/* Current Resource Info */}
+                <div className="resource-info">
+                  <h3>Resource: {currentResource.resourcePath?.full}</h3>
+                  <div className="resource-details">
+                    <span>Chain: {currentResource.resourcePath?.chainId}</span>
+                    <span>
+                      Protocol: {currentResource.resourcePath?.protocolId}
+                    </span>
+                    <span>
+                      Function: {currentResource.resourcePath?.functionId}
+                    </span>
+                  </div>
                 </div>
-            </div>
-        </div>
-    ) : error ? (
-        <div className="recipe-schema-popup">
-            <div className="recipe-schema-content error">
-                <button className="recipe-schema-close" onClick={onClose}>
-                    ×
-                </button>
-                <div className="recipe-schema-error">
-                    <div className="recipe-schema-error-icon">⚠️</div>
-                    <div className="recipe-schema-error-text">{error}</div>
-                    <Button size="small" type="button" styleType="primary" onClick={fetchSchema}>
-                        Retry
-                    </Button>
-                </div>
-            </div>
-        </div>
-    ) : (
-        schema && (
-            <div className="recipe-schema-popup">
-                <div className="recipe-schema-content">
-                    <button className="recipe-schema-close" onClick={onClose}>
-                        ×
-                    </button>
-
-                    <div className="recipe-schema-header">
-                        <h2>Configure {schema.pluginName}</h2>
-                        <div className="plugin-info">
-                            <span className="plugin-version">v{schema.pluginVersion}</span>
-                            <span className="plugin-id">{schema.pluginId}</span>
+                {/* Parameters */}
+                <div className="parameters-section">
+                  <h4>Parameters</h4>
+                  {currentResource.parameterCapabilities.map((param, i) => (
+                    <div key={i} className="form-group">
+                      <label className="form-label">
+                        {param.parameterName}
+                        {param.required && <span className="required">*</span>}
+                      </label>
+                      <input
+                        type="text"
+                        className={`form-input ${validationErrors[param.parameterName] ? "error" : ""}`}
+                        value={formData[param.parameterName] || ""}
+                        onChange={(e) =>
+                          handleInputChange(param.parameterName, e.target.value)
+                        }
+                        placeholder={`Enter ${param.parameterName}...`}
+                      />
+                      <div className="input-help">
+                        {`Supported types: ${param.supportedTypes.map((t) => constraintTypeName[t]).join(", ")}`}
+                      </div>
+                      {validationErrors[param.parameterName] && (
+                        <div className="error-message">
+                          {validationErrors[param.parameterName]}
                         </div>
+                      )}
                     </div>
-<<<<<<< HEAD
                   ))}
                 </div>
                 <h4>Scheduling</h4>
@@ -351,7 +444,10 @@
                             ...prevState,
                             validationErrors: {
                               ...prevState.validationErrors,
-                              startDate: "",
+                              startDate:
+                                new Date(e.target.value) <= new Date()
+                                  ? "Start date must be in the future"
+                                  : "",
                             },
                           }));
                           setStartDate(e.target.value);
@@ -366,171 +462,103 @@
                     </>
                   )}
                 </div>
-=======
->>>>>>> 973f4fb8
-
-                    <div className="recipe-schema-form">
-                        {/* Resource Selection */}
-                        {schema.supportedResources.length > 1 && (
-                            <div className="form-group">
-                                <label className="form-label">Select Resource:</label>
-                                <select
-                                    className="form-select"
-                                    value={selectedResource}
-                                    onChange={(e) =>
-                                        setState((prevState) => ({
-                                            ...prevState,
-                                            selectedResource: Number(e.target.value),
-                                        }))
-                                    }
-                                >
-                                    {schema.supportedResources.map((res, i) => (
-                                        <option key={i} value={i}>
-                                            {res.resourcePath?.full}
-                                        </option>
-                                    ))}
-                                </select>
-                            </div>
+
+                {/* Scheduling */}
+                {schema.scheduling?.supportsScheduling && (
+                  <div className="scheduling-section">
+                    <div className="form-group">
+                      <label className="checkbox-label">
+                        <input
+                          type="checkbox"
+                          checked={schedulingEnabled}
+                          onChange={(e) =>
+                            setState((prevState) => ({
+                              ...prevState,
+                              schedulingEnabled: e.target.checked,
+                            }))
+                          }
+                        />
+                        Enable scheduled execution
+                      </label>
+                    </div>
+
+                    {schedulingEnabled && (
+                      <div className="form-group">
+                        <label className="form-label">
+                          Frequency <span className="required">*</span>
+                        </label>
+                        <select
+                          className={`form-select ${validationErrors.frequency ? "error" : ""}`}
+                          value={frequency || ""}
+                          onChange={(e) =>
+                            setState((prevState) => ({
+                              ...prevState,
+                              frequency: Number(e.target.value),
+                            }))
+                          }
+                        >
+                          <option value="">Select frequency...</option>
+                          {schema.scheduling.supportedFrequencies.map(
+                            (freq) => (
+                              <option key={freq} value={freq}>
+                                {frequencyName[freq]}
+                              </option>
+                            )
+                          )}
+                        </select>
+                        <div className="input-help">
+                          Max {schema.scheduling.maxScheduledExecutions}{" "}
+                          scheduled executions
+                        </div>
+                        {validationErrors.frequency && (
+                          <div className="error-message">
+                            {validationErrors.frequency}
+                          </div>
                         )}
-
-                        {currentResource && (
-                            <>
-                                {/* Current Resource Info */}
-                                <div className="resource-info">
-                                    <h3>Resource: {currentResource.resourcePath?.full}</h3>
-                                    <div className="resource-details">
-                                        <span>Chain: {currentResource.resourcePath?.chainId}</span>
-                                        <span>Protocol: {currentResource.resourcePath?.protocolId}</span>
-                                        <span>Function: {currentResource.resourcePath?.functionId}</span>
-                                    </div>
-                                </div>
-                                {/* Parameters */}
-                                <div className="parameters-section">
-                                    <h4>Parameters</h4>
-                                    {currentResource.parameterCapabilities.map((param, i) => (
-                                        <div key={i} className="form-group">
-                                            <label className="form-label">
-                                                {param.parameterName}
-                                                {param.required && <span className="required">*</span>}
-                                            </label>
-                                            <input
-                                                type="text"
-                                                className={`form-input ${validationErrors[param.parameterName] ? "error" : ""}`}
-                                                value={formData[param.parameterName] || ""}
-                                                onChange={(e) => handleInputChange(param.parameterName, e.target.value)}
-                                                placeholder={`Enter ${param.parameterName}...`}
-                                            />
-                                            <div className="input-help">
-                                                {`Supported types: ${param.supportedTypes.map((t) => constraintTypeName[t]).join(", ")}`}
-                                            </div>
-                                            {validationErrors[param.parameterName] && (
-                                                <div className="error-message">
-                                                    {validationErrors[param.parameterName]}
-                                                </div>
-                                            )}
-                                        </div>
-                                    ))}
-                                </div>
-                                <h4>Scheduling</h4>
-                                <div className="form-group">
-                                    <label className="form-label">
-                                        Start Date <span className="required">*</span>
-                                    </label>
-                                    <label className="checkbox-label">
-                                        <input
-                                            type="checkbox"
-                                            checked={useNextMonthStart}
-                                            onChange={(e) => setUseNextMonthStart(e.target.checked)}
-                                        />
-                                        Start from the beginning of next month
-                                    </label>
-
-                                    {!useNextMonthStart && (
-                                        <input
-                                            type="datetime-local"
-                                            className="form-input"
-                                            value={startDate}
-                                            onChange={(e) => setStartDate(e.target.value)}
-                                            min={new Date().toISOString().slice(0, 16)}
-                                        />
-                                    )}
-                                </div>
-
-                                {/* Scheduling */}
-                                {schema.scheduling?.supportsScheduling && (
-                                    <div className="scheduling-section">
-                                        <div className="form-group">
-                                            <label className="checkbox-label">
-                                                <input
-                                                    type="checkbox"
-                                                    checked={schedulingEnabled}
-                                                    onChange={(e) =>
-                                                        setState((prevState) => ({
-                                                            ...prevState,
-                                                            schedulingEnabled: e.target.checked,
-                                                        }))
-                                                    }
-                                                />
-                                                Enable scheduled execution
-                                            </label>
-                                        </div>
-
-                                        {schedulingEnabled && (
-                                            <div className="form-group">
-                                                <label className="form-label">
-                                                    Frequency <span className="required">*</span>
-                                                </label>
-                                                <select
-                                                    className={`form-select ${validationErrors.frequency ? "error" : ""}`}
-                                                    value={frequency || ""}
-                                                    onChange={(e) =>
-                                                        setState((prevState) => ({
-                                                            ...prevState,
-                                                            frequency: Number(e.target.value),
-                                                        }))
-                                                    }
-                                                >
-                                                    <option value="">Select frequency...</option>
-                                                    {schema.scheduling.supportedFrequencies.map((freq) => (
-                                                        <option key={freq} value={freq}>
-                                                            {frequencyName[freq]}
-                                                        </option>
-                                                    ))}
-                                                </select>
-                                                <div className="input-help">
-                                                    Max {schema.scheduling.maxScheduledExecutions} scheduled executions
-                                                </div>
-                                                {validationErrors.frequency && (
-                                                    <div className="error-message">{validationErrors.frequency}</div>
-                                                )}
-                                            </div>
-                                        )}
-                                    </div>
-                                )}
-                                {/* Requirements Info */}
-                                <div className="requirements-section">
-                                    <h4>Requirements</h4>
-                                    <div className="requirements-list">
-                                        <div>Min Vultisig Version: {schema.requirements?.minVultisigVersion}</div>
-                                        <div>Supported Chains: {schema.requirements?.supportedChains.join(", ")}</div>
-                                    </div>
-                                </div>
-                                {/* Action Buttons */}
-                                <div className="form-actions">
-                                    <Button size="medium" type="button" styleType="secondary" onClick={onClose}>
-                                        Cancel
-                                    </Button>
-                                    <Button size="medium" type="button" styleType="primary" onClick={handleSubmit}>
-                                        Configure Plugin
-                                    </Button>
-                                </div>
-                            </>
-                        )}
+                      </div>
+                    )}
+                  </div>
+                )}
+                {/* Requirements Info */}
+                <div className="requirements-section">
+                  <h4>Requirements</h4>
+                  <div className="requirements-list">
+                    <div>
+                      Min Vultisig Version:{" "}
+                      {schema.requirements?.minVultisigVersion}
                     </div>
+                    <div>
+                      Supported Chains:{" "}
+                      {schema.requirements?.supportedChains.join(", ")}
+                    </div>
+                  </div>
                 </div>
-            </div>
-        )
-    );
+                {/* Action Buttons */}
+                <div className="form-actions">
+                  <Button
+                    size="medium"
+                    type="button"
+                    styleType="secondary"
+                    onClick={onClose}
+                  >
+                    Cancel
+                  </Button>
+                  <Button
+                    size="medium"
+                    type="button"
+                    styleType="primary"
+                    onClick={handleSubmit}
+                  >
+                    Configure Plugin
+                  </Button>
+                </div>
+              </>
+            )}
+          </div>
+        </div>
+      </div>
+    )
+  );
 };
 
 export default RecipeSchemaForm;