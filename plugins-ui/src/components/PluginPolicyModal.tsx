import { create, toBinary } from "@bufbuild/protobuf";
import { TimestampSchema } from "@bufbuild/protobuf/wkt";
import {
  Checkbox,
  Divider,
  Drawer,
  Form,
  FormProps,
  List,
  SelectProps,
  Tag,
} from "antd";
import { Button } from "components/Button";
import { DatePicker } from "components/DatePicker";
import { Input } from "components/Input";
import { InputNumber } from "components/InputNumber";
import { Select } from "components/Select";
import { Spin } from "components/Spin";
import { Stack } from "components/Stack";
import dayjs, { Dayjs } from "dayjs";
import { useGoBack } from "hooks/useGoBack";
import { ConstraintSchema } from "proto/constraint_pb";
import { ParameterConstraintSchema } from "proto/parameter_constraint_pb";
import {
  BillingFrequency,
  FeePolicySchema,
  FeeType,
  PolicySchema,
  ScheduleSchema,
} from "proto/policy_pb";
import { RecipeSchema } from "proto/recipe_specification_pb";
import { Effect, RuleSchema } from "proto/rule_pb";
import { ScheduleFrequency } from "proto/scheduling_pb";
import { FC, useEffect, useMemo, useState } from "react";
import { useLocation } from "react-router-dom";
import { getVaultId } from "storage/vaultId";
import {
  modalHash,
  scheduleFrequencyLabels,
  scheduleFrequencyToSeconds,
} from "utils/constants/core";
import { toCapitalizeFirst, toTimestamp } from "utils/functions";
import { signPluginPolicy } from "utils/services/extension";
import { addPluginPolicy } from "utils/services/marketplace";
import { Plugin, PluginPolicy } from "utils/types";
import { v4 as uuidv4 } from "uuid";

type FieldType = {
  frequency: ScheduleFrequency;
  maxTxsPerWindow: number;
  rateLimitWindow: number;
  schedulingEnabled: boolean;
  startDate: Dayjs;
  startFromNextMonth: boolean;
  supportedResource: number;
} & {
  [key: string]: string;
};

interface PluginPolicyModalProps {
  onFinish: () => void;
  plugin: Plugin;
  schema: RecipeSchema;
}

interface InitialState {
  submitting?: boolean;
  visible?: boolean;
}

export const PluginPolicyModal: FC<PluginPolicyModalProps> = ({
  onFinish,
  plugin,
  schema,
}) => {
  const initialState: InitialState = {};
  const [state, setState] = useState(initialState);
  const { submitting, visible } = state;
  const { hash } = useLocation();
  const [form] = Form.useForm<FieldType>();
  const goBack = useGoBack();

<<<<<<< HEAD
  const isFeesPlugin = useMemo(() => {
    return schema.pluginId === "vultisig-fees-feee";
  }, [schema]);

  const frequencyOptions: SelectProps["options"] = useMemo(() => {
    return (
      schema?.scheduling?.supportedFrequencies?.map((value) => ({
        label: scheduleFrequencyLabels[value],
        value,
      })) || []
    );
  }, [schema]);

  const resourceOptions: SelectProps["options"] = useMemo(() => {
    return schema?.supportedResources.map((resource, index) => ({
      label: resource.resourcePath?.full,
      value: index,
    }));
  }, [schema]);
=======
  const feeHardcodedValues = {
    amount: {
      value : "500000000",
      label: "Fee Max"
    },
    recipient: {
      value : "1",
      label: "Vultisig Treasury"
    },
    token : {
      value : "0xA0b86991c6218b36c1d19D4a2e9Eb0cE3606eB48",
      label: "USDC"
    }
  };
>>>>>>> 309f39db

  const onFinishSuccess: FormProps<FieldType>["onFinish"] = (values) => {
    setState((prevState) => ({ ...prevState, submitting: true }));

    const { parameterCapabilities, resourcePath } =
      schema.supportedResources[values.supportedResource];

    const feePolicies = plugin.pricing.map((price) => {
      let frequency = BillingFrequency.BILLING_FREQUENCY_UNSPECIFIED;
      let type = FeeType.FEE_TYPE_UNSPECIFIED;

      switch (price.frequency) {
        case "daily":
          frequency = BillingFrequency.DAILY;
          break;
        case "weekly":
          frequency = BillingFrequency.WEEKLY;
          break;
        case "biweekly":
          frequency = BillingFrequency.BIWEEKLY;
          break;
        case "monthly":
          frequency = BillingFrequency.MONTHLY;
          break;
      }

      switch (price.type) {
        case "once":
          type = FeeType.ONCE;
          break;
        case "recurring":
          type = FeeType.RECURRING;
          break;
        case "per-tx":
          type = FeeType.TRANSACTION;
          break;
      }

      return create(FeePolicySchema, {
        amount: BigInt(price.amount),
        description: "",
        frequency,
        id: uuidv4(),
        startDate: create(TimestampSchema, toTimestamp(dayjs())),
        type,
      });
    });

    const parameterConstraints = parameterCapabilities.map(
      ({ parameterName, required, supportedTypes }) => {
        const [type] = supportedTypes;

        const constraint = create(ConstraintSchema, {
          denominatedIn:
            resourcePath?.chainId.toLowerCase() === "ethereum" ? "wei" : "",
          period: "",
          required,
          type,
          value: { case: "fixedValue", value: values[parameterName] },
        });

        const parameterConstraint = create(ParameterConstraintSchema, {
          constraint: constraint,
          parameterName,
        });

        return parameterConstraint;
      }
    );

    const rule = create(RuleSchema, {
      constraints: {},
      description: "",
      effect: Effect.ALLOW,
      id: "",
      parameterConstraints,
      resource: resourcePath?.full,
    });

    const schedule = () => {
      if (schema.scheduling?.supportsScheduling) {
        const startDate = values.startFromNextMonth
          ? dayjs().add(1, "month").startOf("month")
          : values.startDate;

        return {
          schedule: create(ScheduleSchema, {
            frequency: values.frequency,
            interval: 0,
            maxExecutions: 0,
            startTime: create(TimestampSchema, toTimestamp(startDate)),
          }),
        };
      } else {
        return {};
      }
    };

    const jsonData = create(PolicySchema, {
      author: "",
      description: "",
      feePolicies,
      id: schema.pluginId,
      maxTxsPerWindow: values.maxTxsPerWindow,
      name: schema.pluginName,
      rules: [rule],
      ...schedule(),
      rateLimitWindow: values.rateLimitWindow,
      scheduleVersion: schema.scheduleVersion,
      version: schema.pluginVersion,
    });

    const binaryData = toBinary(PolicySchema, jsonData);

    const base64Data = Buffer.from(binaryData).toString("base64");

    const finalData: PluginPolicy = {
      active: true,
      id: uuidv4(),
      pluginId: plugin.id,
      pluginVersion: String(schema.pluginVersion),
      policyVersion: 0,
      publicKey: getVaultId(),
      recipe: base64Data,
    };

    signPluginPolicy(finalData)
      .then((signature) => {
        addPluginPolicy({ ...finalData, signature })
          .then(() => {
            setState((prevState) => ({ ...prevState, submitting: false }));

            form.resetFields();

            goBack();

            onFinish();
          })
          .catch(() => {
            setState((prevState) => ({ ...prevState, submitting: false }));
          });
      })
      .catch(() => {
        setState((prevState) => ({ ...prevState, submitting: false }));
      });
  };

  const onFinishFailed: FormProps<FieldType>["onFinishFailed"] = (
    errorInfo
  ) => {
    console.log("Failed:", errorInfo);
  };

  const onValuesChange: FormProps<FieldType>["onValuesChange"] = (
    changedValues
  ) => {
    if ("frequency" in changedValues) {
      const isTouched = form.isFieldTouched("rateLimitWindow");

      if (!isTouched) {
        form.setFields([
          {
            name: "rateLimitWindow",
            value:
              scheduleFrequencyToSeconds[
                changedValues.frequency as ScheduleFrequency
              ],
            touched: false,
          },
        ]);
      }
    }
  };

  useEffect(() => {
    if (hash === modalHash.policy) {
      setState((prevState) => ({ ...prevState, visible: true }));
    } else if (visible) {
      setState((prevState) => ({ ...prevState, visible: false }));

<<<<<<< HEAD
      form.resetFields();
=======
  useEffect(() => {
    if (isFeesPlugin && visible) {
      form.setFieldsValue({
        amount: feeHardcodedValues.amount.value,
        recipient: feeHardcodedValues.recipient.value,
        token: feeHardcodedValues.token.value,
      });

>>>>>>> 309f39db
    }
  }, [form, hash, visible]);

  return (
    <Drawer
      footer={
        <Stack $style={{ gap: "8px", justifyContent: "end" }}>
          <Button disabled={submitting} onClick={() => goBack()}>
            Cancel
          </Button>
          <Button
            kind="primary"
            loading={submitting}
            onClick={() => form.submit()}
          >
            Submit
          </Button>
        </Stack>
      }
      maskClosable={false}
      onClose={() => goBack()}
      open={visible}
      style={{ minWidth: 400 }}
      title={`Configure ${schema.pluginName}`}
      width={992}
    >
      <Form
        autoComplete="off"
        form={form}
        layout="vertical"
        initialValues={{
          maxTxsPerWindow: 2,
          supportedResource: 0,
          ...() =>
            isFeesPlugin
              ? {
                  amount: "500000000",
                  recipient: "0x7d760c17d798a7A9a4c4AcAf311A02dC95972503",
                }
              : {},
        }}
        onFinish={onFinishSuccess}
        onFinishFailed={onFinishFailed}
        onValuesChange={onValuesChange}
      >
        {schema ? (
          <>
            <Stack $style={{ display: "block" }}>
              <Divider orientation="start" orientationMargin={0}>
                <Tag>{`v${schema.pluginVersion}`}</Tag>
                {toCapitalizeFirst(schema.pluginId)}
              </Divider>
              <Form.Item<FieldType>
                name="supportedResource"
                label="Supported Resource"
                rules={[{ required: true }]}
              >
                <Select disabled={isFeesPlugin} options={resourceOptions} />
              </Form.Item>
              <Form.Item
                shouldUpdate={(prevValues, currentValues) =>
                  prevValues.supportedResource !==
                  currentValues.supportedResource
                }
                noStyle
              >
                {({ getFieldsValue }) => {
                  const { supportedResource = 0 } = getFieldsValue();
                  const { parameterCapabilities, resourcePath } =
                    schema.supportedResources[supportedResource];

                  return (
                    <>
                      <Tag>Chain: {resourcePath?.chainId}</Tag>
                      <Tag>Protocol: {resourcePath?.protocolId}</Tag>
                      <Tag>Function: {resourcePath?.functionId}</Tag>
                      <Divider orientation="start" orientationMargin={0}>
                        Parameters
                      </Divider>
                      {parameterCapabilities.map(
                        ({ parameterName, required }) => (
                          <Form.Item
                            key={parameterName}
                            label={toCapitalizeFirst(parameterName)}
                            name={parameterName}
                            rules={[{ required }]}
                          >
                            <Input disabled={isFeesPlugin} />
                          </Form.Item>
                        )
                      )}
                    </>
                  );
                }}
              </Form.Item>
            </Stack>
            <Stack $style={{ display: "block" }}>
              <Divider orientation="start" orientationMargin={0}>
                Scheduling
              </Divider>
              {schema.scheduling?.supportsScheduling ? (
                <>
                  <Form.Item<FieldType>
                    name="startFromNextMonth"
                    valuePropName="checked"
                  >
                    <Checkbox>Start from the beginning of next month</Checkbox>
                  </Form.Item>
                  <Form.Item
                    shouldUpdate={(prevValues, currentValues) =>
                      prevValues.startFromNextMonth !==
                      currentValues.startFromNextMonth
                    }
                    noStyle
                  >
                    {({ getFieldsValue }) => {
                      const { startFromNextMonth = false } = getFieldsValue();

                      return startFromNextMonth ? (
                        <></>
                      ) : (
                        <Form.Item<FieldType>
                          name="startDate"
                          label="Start Date"
                          rules={[{ required: true }]}
                        >
                          <DatePicker
                            disabledDate={(current) => {
                              return (
                                current && current.isBefore(dayjs(), "day")
                              );
                            }}
                            format="YYYY-MM-DD HH:mm"
                            showNow={false}
                            showTime={{
                              disabledHours: () => {
                                const nextHour = dayjs()
                                  .add(1, "hour")
                                  .startOf("hour")
                                  .hour();

                                return Array.from(
                                  { length: nextHour },
                                  (_, i) => i
                                );
                              },
                              format: "HH",
                              showMinute: false,
                              showSecond: false,
                            }}
                          />
                        </Form.Item>
                      );
                    }}
                  </Form.Item>
                  <Form.Item<FieldType>
                    name="schedulingEnabled"
                    valuePropName="checked"
                  >
                    <Checkbox>Enable scheduled execution</Checkbox>
                  </Form.Item>
                  <Form.Item
                    shouldUpdate={(prevValues, currentValues) =>
                      prevValues.schedulingEnabled !==
                      currentValues.schedulingEnabled
                    }
                    noStyle
                  >
                    {({ getFieldsValue }) => {
                      const { schedulingEnabled = false } = getFieldsValue();

                      return schedulingEnabled ? (
                        <Form.Item<FieldType>
                          name="frequency"
                          label="Frequency"
                          rules={[{ required: true }]}
                          help={`Max ${schema.scheduling?.maxScheduledExecutions} scheduled executions`}
                        >
                          <Select options={frequencyOptions} />
                        </Form.Item>
                      ) : (
                        <></>
                      );
                    }}
                  </Form.Item>
                </>
              ) : (
                <></>
              )}
              <Form.Item<FieldType>
                name="maxTxsPerWindow"
                label="Max Txs Per Window"
              >
                <InputNumber min={1} />
              </Form.Item>
              <Form.Item<FieldType>
                name="rateLimitWindow"
                label="Rate Limit Window (seconds)"
              >
                <InputNumber min={1} />
              </Form.Item>
            </Stack>
            <Stack $style={{ display: "block" }}>
              <Divider orientation="start" orientationMargin={0}>
                Requirements
              </Divider>
              <List
                dataSource={[
                  `Min Vultisig Version: ${schema.requirements?.minVultisigVersion}`,
                  `Supported Chains: ${schema.requirements?.supportedChains.join(
                    ", "
                  )}`,
                ]}
                renderItem={(item) => <List.Item>{item}</List.Item>}
              />
            </Stack>
          </>
        ) : (
          <Stack $style={{ alignItems: "center", justifyContent: "center" }}>
            <Spin />
          </Stack>
        )}
      </Form>
    </Drawer>
  );
};<|MERGE_RESOLUTION|>--- conflicted
+++ resolved
@@ -2,20 +2,19 @@
 import { TimestampSchema } from "@bufbuild/protobuf/wkt";
 import {
   Checkbox,
+  DatePicker,
   Divider,
-  Drawer,
   Form,
   FormProps,
+  Input,
   List,
+  Modal,
+  Select,
   SelectProps,
+  Spin,
   Tag,
 } from "antd";
 import { Button } from "components/Button";
-import { DatePicker } from "components/DatePicker";
-import { Input } from "components/Input";
-import { InputNumber } from "components/InputNumber";
-import { Select } from "components/Select";
-import { Spin } from "components/Spin";
 import { Stack } from "components/Stack";
 import dayjs, { Dayjs } from "dayjs";
 import { useGoBack } from "hooks/useGoBack";
@@ -34,12 +33,8 @@
 import { FC, useEffect, useMemo, useState } from "react";
 import { useLocation } from "react-router-dom";
 import { getVaultId } from "storage/vaultId";
-import {
-  modalHash,
-  scheduleFrequencyLabels,
-  scheduleFrequencyToSeconds,
-} from "utils/constants/core";
-import { toCapitalizeFirst, toTimestamp } from "utils/functions";
+import { modalHash, scheduleFrequencyLabels } from "utils/constants/core";
+import { toTimestamp } from "utils/functions";
 import { signPluginPolicy } from "utils/services/extension";
 import { addPluginPolicy } from "utils/services/marketplace";
 import { Plugin, PluginPolicy } from "utils/types";
@@ -47,8 +42,6 @@
 
 type FieldType = {
   frequency: ScheduleFrequency;
-  maxTxsPerWindow: number;
-  rateLimitWindow: number;
   schedulingEnabled: boolean;
   startDate: Dayjs;
   startFromNextMonth: boolean;
@@ -80,27 +73,6 @@
   const [form] = Form.useForm<FieldType>();
   const goBack = useGoBack();
 
-<<<<<<< HEAD
-  const isFeesPlugin = useMemo(() => {
-    return schema.pluginId === "vultisig-fees-feee";
-  }, [schema]);
-
-  const frequencyOptions: SelectProps["options"] = useMemo(() => {
-    return (
-      schema?.scheduling?.supportedFrequencies?.map((value) => ({
-        label: scheduleFrequencyLabels[value],
-        value,
-      })) || []
-    );
-  }, [schema]);
-
-  const resourceOptions: SelectProps["options"] = useMemo(() => {
-    return schema?.supportedResources.map((resource, index) => ({
-      label: resource.resourcePath?.full,
-      value: index,
-    }));
-  }, [schema]);
-=======
   const feeHardcodedValues = {
     amount: {
       value : "500000000",
@@ -115,7 +87,6 @@
       label: "USDC"
     }
   };
->>>>>>> 309f39db
 
   const onFinishSuccess: FormProps<FieldType>["onFinish"] = (values) => {
     setState((prevState) => ({ ...prevState, submitting: true }));
@@ -219,11 +190,9 @@
       description: "",
       feePolicies,
       id: schema.pluginId,
-      maxTxsPerWindow: values.maxTxsPerWindow,
       name: schema.pluginName,
       rules: [rule],
       ...schedule(),
-      rateLimitWindow: values.rateLimitWindow,
       scheduleVersion: schema.scheduleVersion,
       version: schema.pluginVersion,
     });
@@ -241,7 +210,7 @@
       publicKey: getVaultId(),
       recipe: base64Data,
     };
-
+    
     signPluginPolicy(finalData)
       .then((signature) => {
         addPluginPolicy({ ...finalData, signature })
@@ -263,42 +232,25 @@
       });
   };
 
+  const isFeesPlugin = schema.pluginId === "vultisig-fees-feee";
+
   const onFinishFailed: FormProps<FieldType>["onFinishFailed"] = (
     errorInfo
   ) => {
     console.log("Failed:", errorInfo);
   };
 
-  const onValuesChange: FormProps<FieldType>["onValuesChange"] = (
-    changedValues
-  ) => {
-    if ("frequency" in changedValues) {
-      const isTouched = form.isFieldTouched("rateLimitWindow");
-
-      if (!isTouched) {
-        form.setFields([
-          {
-            name: "rateLimitWindow",
-            value:
-              scheduleFrequencyToSeconds[
-                changedValues.frequency as ScheduleFrequency
-              ],
-            touched: false,
-          },
-        ]);
-      }
-    }
-  };
-
   useEffect(() => {
-    if (hash === modalHash.policy) {
-      setState((prevState) => ({ ...prevState, visible: true }));
-    } else if (visible) {
-      setState((prevState) => ({ ...prevState, visible: false }));
-
-<<<<<<< HEAD
-      form.resetFields();
-=======
+    if (visible) form.setFieldValue("supportedResource", 0);
+  }, [form, visible]);
+
+  useEffect(() => {
+    setState((prevState) => ({
+      ...prevState,
+      visible: hash === modalHash.policy,
+    }));
+  }, [hash]);
+
   useEffect(() => {
     if (isFeesPlugin && visible) {
       form.setFieldsValue({
@@ -307,12 +259,27 @@
         token: feeHardcodedValues.token.value,
       });
 
->>>>>>> 309f39db
     }
-  }, [form, hash, visible]);
+  }, [form, isFeesPlugin, visible]);
+
+  const resourceOptions: SelectProps["options"] = useMemo(() => {
+    return schema?.supportedResources.map((resource, index) => ({
+      label: resource.resourcePath?.full,
+      value: index,
+    }));
+  }, [schema]);
+
+  const frequencyOptions: SelectProps["options"] = useMemo(() => {
+    return (
+      schema?.scheduling?.supportedFrequencies?.map((value) => ({
+        label: scheduleFrequencyLabels[value],
+        value,
+      })) || []
+    );
+  }, [schema]);
 
   return (
-    <Drawer
+    <Modal
       footer={
         <Stack $style={{ gap: "8px", justifyContent: "end" }}>
           <Button disabled={submitting} onClick={() => goBack()}>
@@ -328,44 +295,36 @@
         </Stack>
       }
       maskClosable={false}
-      onClose={() => goBack()}
+      onCancel={() => goBack()}
       open={visible}
-      style={{ minWidth: 400 }}
       title={`Configure ${schema.pluginName}`}
-      width={992}
+      centered
     >
       <Form
         autoComplete="off"
         form={form}
         layout="vertical"
-        initialValues={{
-          maxTxsPerWindow: 2,
-          supportedResource: 0,
-          ...() =>
-            isFeesPlugin
-              ? {
-                  amount: "500000000",
-                  recipient: "0x7d760c17d798a7A9a4c4AcAf311A02dC95972503",
-                }
-              : {},
-        }}
         onFinish={onFinishSuccess}
         onFinishFailed={onFinishFailed}
-        onValuesChange={onValuesChange}
       >
         {schema ? (
           <>
             <Stack $style={{ display: "block" }}>
               <Divider orientation="start" orientationMargin={0}>
                 <Tag>{`v${schema.pluginVersion}`}</Tag>
-                {toCapitalizeFirst(schema.pluginId)}
+                {schema.pluginId.capitalizeFirst()}
               </Divider>
               <Form.Item<FieldType>
                 name="supportedResource"
                 label="Supported Resource"
                 rules={[{ required: true }]}
               >
-                <Select disabled={isFeesPlugin} options={resourceOptions} />
+                <Stack
+                  as={Select}
+                  options={resourceOptions}
+                  disabled={isFeesPlugin}
+                  $style={{ height: "44px" }}
+                />
               </Form.Item>
               <Form.Item
                 shouldUpdate={(prevValues, currentValues) =>
@@ -391,11 +350,11 @@
                         ({ parameterName, required }) => (
                           <Form.Item
                             key={parameterName}
-                            label={toCapitalizeFirst(parameterName)}
+                            label={parameterName.capitalizeFirst()}
                             name={parameterName}
                             rules={[{ required }]}
                           >
-                            <Input disabled={isFeesPlugin} />
+                            <Stack as={Input} $style={{ height: "44px" }} disabled={isFeesPlugin}/>
                           </Form.Item>
                         )
                       )}
@@ -404,112 +363,102 @@
                 }}
               </Form.Item>
             </Stack>
-            <Stack $style={{ display: "block" }}>
-              <Divider orientation="start" orientationMargin={0}>
-                Scheduling
-              </Divider>
-              {schema.scheduling?.supportsScheduling ? (
-                <>
-                  <Form.Item<FieldType>
-                    name="startFromNextMonth"
-                    valuePropName="checked"
-                  >
-                    <Checkbox>Start from the beginning of next month</Checkbox>
-                  </Form.Item>
-                  <Form.Item
-                    shouldUpdate={(prevValues, currentValues) =>
-                      prevValues.startFromNextMonth !==
-                      currentValues.startFromNextMonth
-                    }
-                    noStyle
-                  >
-                    {({ getFieldsValue }) => {
-                      const { startFromNextMonth = false } = getFieldsValue();
-
-                      return startFromNextMonth ? (
-                        <></>
-                      ) : (
-                        <Form.Item<FieldType>
-                          name="startDate"
-                          label="Start Date"
-                          rules={[{ required: true }]}
-                        >
-                          <DatePicker
-                            disabledDate={(current) => {
-                              return (
-                                current && current.isBefore(dayjs(), "day")
+            {schema.scheduling?.supportsScheduling ? (
+              <Stack $style={{ display: "block" }}>
+                <Divider orientation="start" orientationMargin={0}>
+                  Scheduling
+                </Divider>
+                <Form.Item<FieldType>
+                  name="startFromNextMonth"
+                  valuePropName="checked"
+                >
+                  <Checkbox>Start from the beginning of next month</Checkbox>
+                </Form.Item>
+                <Form.Item
+                  shouldUpdate={(prevValues, currentValues) =>
+                    prevValues.startFromNextMonth !==
+                    currentValues.startFromNextMonth
+                  }
+                  noStyle
+                >
+                  {({ getFieldsValue }) => {
+                    const { startFromNextMonth = false } = getFieldsValue();
+
+                    return startFromNextMonth ? (
+                      <></>
+                    ) : (
+                      <Form.Item<FieldType>
+                        name="startDate"
+                        label="start date"
+                        rules={[{ required: true }]}
+                      >
+                        <Stack
+                          as={DatePicker}
+                          disabledDate={(current) => {
+                            return current && current.isBefore(dayjs(), "day");
+                          }}
+                          format="YYYY-MM-DD HH:mm"
+                          showNow={false}
+                          showTime={{
+                            disabledHours: () => {
+                              const nextHour = dayjs()
+                                .add(1, "hour")
+                                .startOf("hour")
+                                .hour();
+
+                              return Array.from(
+                                { length: nextHour },
+                                (_, i) => i
                               );
-                            }}
-                            format="YYYY-MM-DD HH:mm"
-                            showNow={false}
-                            showTime={{
-                              disabledHours: () => {
-                                const nextHour = dayjs()
-                                  .add(1, "hour")
-                                  .startOf("hour")
-                                  .hour();
-
-                                return Array.from(
-                                  { length: nextHour },
-                                  (_, i) => i
-                                );
-                              },
-                              format: "HH",
-                              showMinute: false,
-                              showSecond: false,
-                            }}
-                          />
-                        </Form.Item>
-                      );
-                    }}
-                  </Form.Item>
-                  <Form.Item<FieldType>
-                    name="schedulingEnabled"
-                    valuePropName="checked"
-                  >
-                    <Checkbox>Enable scheduled execution</Checkbox>
-                  </Form.Item>
-                  <Form.Item
-                    shouldUpdate={(prevValues, currentValues) =>
-                      prevValues.schedulingEnabled !==
-                      currentValues.schedulingEnabled
-                    }
-                    noStyle
-                  >
-                    {({ getFieldsValue }) => {
-                      const { schedulingEnabled = false } = getFieldsValue();
-
-                      return schedulingEnabled ? (
-                        <Form.Item<FieldType>
-                          name="frequency"
-                          label="Frequency"
-                          rules={[{ required: true }]}
-                          help={`Max ${schema.scheduling?.maxScheduledExecutions} scheduled executions`}
-                        >
-                          <Select options={frequencyOptions} />
-                        </Form.Item>
-                      ) : (
-                        <></>
-                      );
-                    }}
-                  </Form.Item>
-                </>
-              ) : (
-                <></>
-              )}
-              <Form.Item<FieldType>
-                name="maxTxsPerWindow"
-                label="Max Txs Per Window"
-              >
-                <InputNumber min={1} />
-              </Form.Item>
-              <Form.Item<FieldType>
-                name="rateLimitWindow"
-                label="Rate Limit Window (seconds)"
-              >
-                <InputNumber min={1} />
-              </Form.Item>
-            </Stack>
+                            },
+                            format: "HH",
+                            showMinute: false,
+                            showSecond: false,
+                          }}
+                          $style={{ height: "44px" }}
+                        />
+                      </Form.Item>
+                    );
+                  }}
+                </Form.Item>
+                <Form.Item<FieldType>
+                  name="schedulingEnabled"
+                  valuePropName="checked"
+                >
+                  <Checkbox>Enable scheduled execution</Checkbox>
+                </Form.Item>
+                <Form.Item
+                  shouldUpdate={(prevValues, currentValues) =>
+                    prevValues.schedulingEnabled !==
+                    currentValues.schedulingEnabled
+                  }
+                  noStyle
+                >
+                  {({ getFieldsValue }) => {
+                    const { schedulingEnabled = false } = getFieldsValue();
+
+                    return schedulingEnabled ? (
+                      <Form.Item<FieldType>
+                        name="frequency"
+                        label="Frequency"
+                        rules={[{ required: true }]}
+                        help={`Max ${schema.scheduling?.maxScheduledExecutions} scheduled executions`}
+                      >
+                        <Stack
+                          as={Select}
+                          options={frequencyOptions}
+                          $style={{ height: "44px" }}
+                        />
+                      </Form.Item>
+                    ) : (
+                      <></>
+                    );
+                  }}
+                </Form.Item>
+              </Stack>
+            ) : (
+              <></>
+            )}
             <Stack $style={{ display: "block" }}>
               <Divider orientation="start" orientationMargin={0}>
                 Requirements
@@ -531,6 +480,6 @@
           </Stack>
         )}
       </Form>
-    </Drawer>
+    </Modal>
   );
 };